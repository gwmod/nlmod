{
 "cells": [
  {
   "cell_type": "markdown",
   "metadata": {},
   "source": [
    "<IMG SRC=\"https://avatars2.githubusercontent.com/u/31697400?s=400&u=a5a6fc31ec93c07853dd53835936fd90c44f7483&v=4\" WIDTH=125 ALIGN=\"right\">\n",
    "\n",
    "\n",
    "# Building a model anywhere in the Netherlands  \n",
    "\n",
    "This example notebook shows a basic example of a model created using online data with the `nlmod` package. `nlmod` contains functions to create modflow models anywhere in the Netherlands."
   ]
  },
  {
   "cell_type": "code",
   "execution_count": null,
   "metadata": {},
   "outputs": [],
   "source": [
    "import logging\n",
    "import os\n",
    "\n",
    "import flopy\n",
    "import geopandas as gpd\n",
    "import matplotlib.pyplot as plt\n",
    "import nlmod\n"
   ]
  },
  {
   "cell_type": "code",
   "execution_count": null,
   "metadata": {},
   "outputs": [],
   "source": [
    "print(f\"nlmod version: {nlmod.__version__}\")\n",
    "\n",
    "nlmod.util.get_color_logger(\"INFO\")"
   ]
  },
  {
   "attachments": {},
   "cell_type": "markdown",
   "metadata": {},
   "source": [
    "## Create model\n",
    "\n",
    "With the code below we create a modflow model with the name 'IJmuiden'. This model has the following properties :\n",
    "- an extent that covers part of the Northsea, Noordzeekanaal and the small port city IJmuiden.\n",
    "- a structured grid based on the subsurface models [Regis](https://www.dinoloket.nl/regis-ii-het-hydrogeologische-model) and [Geotop](https://www.dinoloket.nl/detaillering-van-de-bovenste-lagen-met-geotop). The Regis layers that are not present within the extent are removed. In this case we use 'MSz1' as the bottom layer of the model. Use `nlmod.read.regis.get_layer_names()` to get all the layer names of Regis. All Regis layers below this layer are not used in the model. Geotop is used to replace the holoceen layer in Regis because there is no kh or kv defined for the holoceen in Regis. Part of the model is in the North sea. Regis and Geotop have no data there. Therefore the Regis and Geotop layers are extrapolated from the shore and the seabed is added using bathymetry data from [Jarkus](https://www.openearth.nl/rws-bathymetry/2018.html).\n",
    "- starting heads of 1 in every cell.\n",
    "- the model is a steady state model of a single time step.\n",
    "- big surface water bodies (Northsea, IJsselmeer, Markermeer, Noordzeekanaal) within the extent are added as a general head boundary. The surface water bodies are obtained from a [shapefile](..\\data\\shapes\\opp_water.shp).\n",
    "- surface drainage is added using [ahn](https://www.ahn.nl) data and a default conductance of $1000 m^2/d$\n",
    "- recharge is added using data from the [knmi](https://www.knmi.nl/nederland-nu/klimatologie/daggegevens) using the following steps:~~\n",
    "    1. Check for each cell which KNMI weather and/or rainfall station is closest.\n",
    "    2. Download the data for the stations found in 1. for the model period. For a steady state stress period the average precipitation and evaporation of 8 years before the stress period time is used.\n",
    "    3. Combine precipitation and evaporation data from step 2 to create a recharge time series for each cell\n",
    "    4. Add the timeseries to the model dataset and create the recharge package.\n",
    "- constant head boundaries are added to the model edges in every layer. The starting head is used as constant head."
   ]
  },
  {
   "cell_type": "code",
   "execution_count": null,
   "metadata": {},
   "outputs": [],
   "source": [
    "# model settings\n",
    "model_ws = \"ijmuiden\"\n",
    "model_name = \"IJmuiden\"\n",
    "figdir, cachedir = nlmod.util.get_model_dirs(model_ws)\n",
    "extent = [95000.0, 105000.0, 494000.0, 500000.0]\n",
    "delr = 100.0\n",
    "delc = 100.0\n",
    "steady_state = True\n",
    "start_time = \"2015-1-1\"\n",
    "add_northsea = True\n",
    "starting_head = 1.0\n"
   ]
  },
  {
   "cell_type": "code",
   "execution_count": null,
   "metadata": {},
   "outputs": [],
   "source": [
    "layer_model = nlmod.read.regis.get_combined_layer_models(\n",
    "    extent,\n",
    "    use_regis=True,\n",
    "    regis_botm_layer=\"MSz1\",\n",
    "    use_geotop=True,\n",
    "    cachedir=cachedir,\n",
    "    cachename=\"combined_layer_ds.nc\",\n",
    ")\n",
    "\n",
    "# create a model ds by changing grid of layer_model\n",
    "ds = nlmod.to_model_ds(layer_model, model_name, model_ws, delr=delr, delc=delc)\n",
    "\n",
    "# add time discretisation\n",
    "ds = nlmod.time.set_ds_time(\n",
    "    ds, start_time=start_time, steady_state=steady_state, perlen=365 * 5\n",
    ")\n",
    "\n",
    "if add_northsea:\n",
    "    ds = nlmod.read.rws.add_northsea(ds, cachedir=cachedir)\n"
   ]
  },
  {
   "cell_type": "code",
   "execution_count": null,
   "metadata": {},
   "outputs": [],
   "source": [
    "# create simulation\n",
    "sim = nlmod.sim.sim(ds)\n",
    "\n",
    "# create time discretisation\n",
    "tdis = nlmod.sim.tdis(ds, sim)\n",
    "\n",
    "# create ims\n",
    "ims = nlmod.sim.ims(sim)\n",
    "\n",
    "# create groundwater flow model\n",
    "gwf = nlmod.gwf.gwf(ds, sim)\n",
    "\n",
    "# Create discretization\n",
    "dis = nlmod.gwf.dis(ds, gwf)\n",
    "\n",
    "# create node property flow\n",
    "npf = nlmod.gwf.npf(ds, gwf)\n",
    "\n",
    "# Create the initial conditions package\n",
    "ic = nlmod.gwf.ic(ds, gwf, starting_head=starting_head)\n",
    "\n",
    "# Create the output control package\n",
    "oc = nlmod.gwf.oc(ds, gwf)\n"
   ]
  },
  {
   "cell_type": "code",
   "execution_count": null,
   "metadata": {},
   "outputs": [],
   "source": [
    "# voeg grote oppervlaktewaterlichamen toe o.b.v. shapefile\n",
    "da_name = \"rws_oppwater\"\n",
    "rws_ds = nlmod.read.rws.get_surface_water(\n",
    "    ds, da_name, cachedir=ds.cachedir, cachename=da_name\n",
    ")\n",
    "# add data to model dataset\n",
    "ds.update(rws_ds)\n",
    "\n",
    "# build ghb package\n",
    "ghb = nlmod.gwf.ghb(ds, gwf, bhead=f\"{da_name}_stage\", cond=f\"{da_name}_cond\")\n"
   ]
  },
  {
   "cell_type": "code",
   "execution_count": null,
   "metadata": {},
   "outputs": [],
   "source": [
    "# surface level drain\n",
    "ahn_ds = nlmod.read.ahn.get_ahn(ds, cachedir=ds.cachedir, cachename=\"ahn\")\n",
    "# add data to model dataset\n",
    "ds.update(ahn_ds)\n",
    "\n",
    "# build surface level drain package\n",
    "drn = nlmod.gwf.surface_drain_from_ds(ds, gwf, resistance=10.0)\n"
   ]
  },
  {
   "cell_type": "code",
   "execution_count": null,
   "metadata": {},
   "outputs": [],
   "source": [
    "# add constant head cells at model boundaries\n",
    "ds.update(nlmod.grid.mask_model_edge(ds, ds[\"idomain\"]))\n",
    "chd = nlmod.gwf.chd(ds, gwf, mask=\"edge_mask\", head=\"starting_head\")\n"
   ]
  },
  {
   "cell_type": "code",
   "execution_count": null,
   "metadata": {},
   "outputs": [],
   "source": [
    "# download knmi recharge data\n",
    "knmi_ds = nlmod.read.knmi.get_recharge(ds, cachedir=ds.cachedir, cachename=\"recharge\")\n",
    "# update model dataset\n",
    "ds.update(knmi_ds)\n",
    "\n",
    "# create recharge package\n",
    "rch = nlmod.gwf.rch(ds, gwf)\n"
   ]
  },
  {
   "cell_type": "markdown",
   "metadata": {},
   "source": [
    "A big part of the model data is stored in the variable `ds` which is an `xarray.Dataset`. The data is shown below."
   ]
  },
  {
   "cell_type": "code",
   "execution_count": null,
   "metadata": {},
   "outputs": [],
   "source": [
    "ds\n"
   ]
  },
  {
   "cell_type": "markdown",
   "metadata": {},
   "source": [
    "## Write and Run\n",
    "Now that we've created all the modflow packages we need to write them to modflow files. You always have to write the modflow data to the model workspace before you can run the model. You can write the model files and run the model using the function `nlmod.sim.write_and_run)` as shown below. This function has two additional options:\n",
    "1. Write the model dataset to the disk if `write_ds` is `True`. This makes it easier and faster to load model data if you ever need it. \n",
    "2. Write a copy of this Jupyter Notebook to the same directory as the modflow files if `nb_path` is the name of this Jupyter Notebook. It can be useful to have a copy of the script that created the modflow files, together with the files. "
   ]
  },
  {
   "cell_type": "code",
   "execution_count": null,
   "metadata": {},
   "outputs": [],
   "source": [
    "nlmod.sim.write_and_run(sim, ds, write_ds=True, script_path=\"01_basic_model.ipynb\")\n"
   ]
  },
  {
   "cell_type": "markdown",
   "metadata": {},
   "source": [
    "## Visualise\n",
    "Using the `ds` and `gwf` variables it is quite easy to visualise model data. Below the modelgrid together with the surface water is shown."
   ]
  },
  {
   "cell_type": "code",
   "execution_count": null,
   "metadata": {},
   "outputs": [],
   "source": [
    "ax = nlmod.plot.modelgrid(ds)\n",
    "nlmod.plot.surface_water(ds, ax=ax)\n"
   ]
  },
  {
   "cell_type": "markdown",
   "metadata": {},
   "source": [
    "Data from a model with a structured grid can be easily visualised using the model dataset. Below some examples"
   ]
  },
  {
   "cell_type": "code",
   "execution_count": null,
   "metadata": {},
   "outputs": [],
   "source": [
    "fig, axes = nlmod.plot.get_map(ds.extent, nrows=2, ncols=2, figsize=14)\n",
    "ds[\"ahn\"].plot(ax=axes[0][0])\n",
    "ds[\"botm\"][0].plot(ax=axes[0][1])\n",
    "ds[\"idomain\"][0].plot(ax=axes[1][0])\n",
    "ds[\"edge_mask\"][0].plot(ax=axes[1][1])\n",
    "\n",
    "fig, axes = nlmod.plot.get_map(ds.extent, nrows=2, ncols=2, figsize=14)\n",
    "ds[\"bathymetry\"].plot(ax=axes[0][0])\n",
    "ds[\"northsea\"].plot(ax=axes[0][1])\n",
    "ds[\"kh\"][1].plot(ax=axes[1][0])\n",
<<<<<<< HEAD
    "ds[\"recharge\"].plot(ax=axes[1][1]);"
=======
    "ds[\"recharge\"].plot(ax=axes[1][1])\n",
    "\n",
    "for axes1 in axes:\n",
    "    for ax in axes1:\n",
    "        ax.axis(\"scaled\")\n"
>>>>>>> 021fc6ac
   ]
  },
  {
   "cell_type": "code",
   "execution_count": null,
   "metadata": {},
   "outputs": [],
   "source": []
  }
 ],
 "metadata": {
  "kernelspec": {
   "display_name": "artesia",
   "language": "python",
   "name": "python3"
  },
  "language_info": {
   "name": "python",
   "version": "3.10.12"
  }
 },
 "nbformat": 4,
 "nbformat_minor": 4
}<|MERGE_RESOLUTION|>--- conflicted
+++ resolved
@@ -272,15 +272,7 @@
     "ds[\"bathymetry\"].plot(ax=axes[0][0])\n",
     "ds[\"northsea\"].plot(ax=axes[0][1])\n",
     "ds[\"kh\"][1].plot(ax=axes[1][0])\n",
-<<<<<<< HEAD
     "ds[\"recharge\"].plot(ax=axes[1][1]);"
-=======
-    "ds[\"recharge\"].plot(ax=axes[1][1])\n",
-    "\n",
-    "for axes1 in axes:\n",
-    "    for ax in axes1:\n",
-    "        ax.axis(\"scaled\")\n"
->>>>>>> 021fc6ac
    ]
   },
   {
