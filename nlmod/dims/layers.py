--- conflicted
+++ resolved
@@ -683,18 +683,14 @@
         The model dataset, containing the new top.
     """
     if "gridtype" not in ds.attrs:
-<<<<<<< HEAD
-        raise (KeyError("Make sure the Dataset is built by nlmod"))
-    if "layer" in ds["top"].dims:
-        raise (ValueError("set_model_top does not support top with a layer dimension"))
-=======
         raise (
             KeyError(
                 "Dataset does not have attribute 'gridtype'. "
                 "Either add attribute or use nlmod functions to build the dataset."
             )
         )
->>>>>>> 5ec859f1
+    if "layer" in ds["top"].dims:
+        raise (ValueError("set_model_top does not support top with a layer dimension"))
     if isinstance(top, (float, int)):
         top = xr.full_like(ds["top"], top)
     if not top.shape == ds["top"].shape:
