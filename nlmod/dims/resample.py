--- conflicted
+++ resolved
@@ -378,11 +378,7 @@
         dimension, the original DataArray is retured. The DataArray da can
         contain other dimensions as well (for example 'layer' or time'' ).
     ds : xarray.Dataset
-<<<<<<< HEAD
         The model dataset with coordinates x and y.
-=======
-        The structured model dataset with coordinates x and y.
->>>>>>> 83e4185e
     method : str, optional
         The interpolation method, see griddata. The default is "nearest".
 
@@ -391,12 +387,10 @@
     xarray.DataArray
         THe structured DataArray, with coordinates 'x' and 'y'
     """
-<<<<<<< HEAD
-    
-=======
+
     if hasattr(ds.attrs, "gridtype") and ds.gridtype == "vertex":
         raise (Exception("Resampling from vertex da to vertex ds not supported"))
->>>>>>> 83e4185e
+
     if "icell2d" not in da.dims:
         return da
     points = np.array((da.x.data, da.y.data)).T
