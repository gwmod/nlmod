--- conflicted
+++ resolved
@@ -6,12 +6,8 @@
 import xarray as xr
 
 from ..dims import grid
-<<<<<<< HEAD
 from ..dims.grid import get_delr, get_delc
-=======
->>>>>>> 295623de
 from ..dims.layers import get_idomain
-from ..dims.resample import get_delc, get_delr
 from ..sim import ims, sim, tdis
 from ..util import _get_value_from_ds_attr, _get_value_from_ds_datavar
 from . import recharge
