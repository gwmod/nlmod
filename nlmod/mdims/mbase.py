import os
import sys

import xarray as xr


<<<<<<< HEAD
import datetime as dt

from .. import util

def get_empty_model_ds(model_name, model_ws, mfversion="mf6", 
                       exe_name=None):
    """ get an empty model dataset
=======
def get_empty_model_ds(model_name, model_ws, mfversion="mf6", exe_name=None):
    """get an empty model dataset.
>>>>>>> d3e5e09f

    Parameters
    ----------
    model_name : str
        name of the model.
    model_ws : str or None
        workspace of the model. This is where modeldata is saved to.
    mfversion : str, optional
        modflow version. The default is "mf6".
    exe_name: str, optional
        path to modflow executable, default is None, which assumes binaries
        are available in nlmod/bin directory. Binaries can be downloaded
        using `nlmod.util.download_mfbinaries()`.

    Returns
    -------
    model_ds : xarray dataset
        model dataset.
    """

    model_ds = xr.Dataset()

    model_ds.attrs['model_name'] = model_name
    model_ds.attrs['mfversion'] = mfversion
<<<<<<< HEAD
    model_ds.attrs['model_dataset_created_on'] = dt.datetime.now().strftime("%Y%m%d_%H:%M:%S")
    
=======

>>>>>>> d3e5e09f
    if exe_name is None:
        exe_name = os.path.join(os.path.dirname(__file__),
                                '..', '..', 'bin', model_ds.mfversion)

    # if working on Windows add .exe extension
    if sys.platform.startswith('win'):
        exe_name += ".exe"
        
    model_ds.attrs["exe_name"] = exe_name
    
    # add some directories        
    if model_ws is not None:
        figdir, cachedir = util.get_model_dirs(model_ws)
        model_ds.attrs['model_ws'] = model_ws
        model_ds.attrs['figdir'] = figdir
        model_ds.attrs['cachedir'] = cachedir

    

    return model_ds<|MERGE_RESOLUTION|>--- conflicted
+++ resolved
@@ -2,9 +2,6 @@
 import sys
 
 import xarray as xr
-
-
-<<<<<<< HEAD
 import datetime as dt
 
 from .. import util
@@ -12,10 +9,6 @@
 def get_empty_model_ds(model_name, model_ws, mfversion="mf6", 
                        exe_name=None):
     """ get an empty model dataset
-=======
-def get_empty_model_ds(model_name, model_ws, mfversion="mf6", exe_name=None):
-    """get an empty model dataset.
->>>>>>> d3e5e09f
 
     Parameters
     ----------
@@ -40,12 +33,8 @@
 
     model_ds.attrs['model_name'] = model_name
     model_ds.attrs['mfversion'] = mfversion
-<<<<<<< HEAD
     model_ds.attrs['model_dataset_created_on'] = dt.datetime.now().strftime("%Y%m%d_%H:%M:%S")
     
-=======
-
->>>>>>> d3e5e09f
     if exe_name is None:
         exe_name = os.path.join(os.path.dirname(__file__),
                                 '..', '..', 'bin', model_ds.mfversion)
