# -*- coding: utf-8 -*-
"""Module containing model grid functions.

-   project data on different grid types
-   obtain various types of reclists from a grid that
    can be used as input for a MODFLOW package
-   fill, interpolate and resample grid data
"""
import logging
import flopy
import pandas as pd
import geopandas as gpd
import numpy as np
import shapely
import xarray as xr
from flopy.discretization.structuredgrid import StructuredGrid
from flopy.discretization.vertexgrid import VertexGrid
from flopy.utils.gridgen import Gridgen
from flopy.utils.gridintersect import GridIntersect
from shapely.prepared import prep
from tqdm import tqdm
from scipy.interpolate import griddata
from shapely.geometry import Point
from shapely.strtree import STRtree
from packaging import version

from .. import util
from .mlayers import (
    set_idomain,
    get_first_active_layer,
    fill_nan_top_botm_kh_kv,
)
from .resample import (
    get_resampled_ml_layer_ds_vertex,
    affine_transform_gdf,
    get_affine_world_to_mod,
    structured_da_to_ds,
)
from .mbase import extrapolate_ds
from .rdp import rdp

logger = logging.getLogger(__name__)


def xy_to_icell2d(xy, ds):
    """get the icell2d value of a point defined by its x and y coordinates.

    Parameters
    ----------
    xy : list, tuple
        coordinates of ta point.
    ds : xarary dataset
        model dataset.

    Returns
    -------
    icell2d : int
        number of the icell2d value of a cell containing the xy point.

    """

    icell2d = (np.abs(ds.x - xy[0]) + np.abs(ds.y - xy[1])).argmin().item()

    return icell2d


def modelgrid_from_ds(ds, rotated=True, **kwargs):
    """Get flopy modelgrid from ds.

    Parameters
    ----------
    ds : xarray DataSet
        model dataset.

    Returns
    -------
    modelgrid : StructuredGrid, VertexGrid
        grid information.
    """
    if rotated and ("angrot" in ds.attrs) and (ds.attrs["angrot"] != 0.0):
        xoff = ds.attrs["xorigin"]
        yoff = ds.attrs["yorigin"]
        angrot = ds.attrs["angrot"]
    else:
        if ds.gridtype == "structured":
            xoff = ds.extent[0]
            yoff = ds.extent[2]
        else:
            xoff = 0.0
            yoff = 0.0
        angrot = 0.0

    if ds.gridtype == "structured":
        if not isinstance(ds.extent, (tuple, list, np.ndarray)):
            raise TypeError(
                f"extent should be a list, tuple or numpy array, not {type(ds.extent)}"
            )
        delc = np.array([ds.delc] * ds.dims["y"])
        delr = np.array([ds.delr] * ds.dims["x"])
        modelgrid = StructuredGrid(
            delc=delc,
            delr=delr,
            xoff=xoff,
            yoff=yoff,
            angrot=angrot,
            **kwargs,
        )
    elif ds.gridtype == "vertex":
        vertices = get_vertices_from_ds(ds)
        cell2d = get_cell2d_from_ds(ds)
        modelgrid = VertexGrid(
            vertices=vertices,
            cell2d=cell2d,
            xoff=xoff,
            yoff=yoff,
            angrot=angrot,
            **kwargs,
        )
    return modelgrid


def modelgrid_to_vertex_ds(mg, ds, nodata=-1):
    """Add information about the calculation-grid to a model dataset"""
    # add modelgrid to ds
    ds["xv"] = ("iv", mg.verts[:, 0])
    ds["yv"] = ("iv", mg.verts[:, 1])

    cell2d = mg.cell2d
    ncvert_max = np.max([x[3] for x in cell2d])
    icvert = np.full((mg.ncpl, ncvert_max), nodata)
    for i in range(mg.ncpl):
        icvert[i, : cell2d[i][3]] = cell2d[i][4:]
    ds["icvert"] = ("icell2d", "icv"), icvert
    ds["icvert"].attrs["_FillValue"] = nodata
    return ds


def gridprops_to_vertex_ds(gridprops, ds, nodata=-1):
    """Gridprops is a dictionairy containing keyword arguments needed to generate
    a flopy modelgrid instance"""
    ds["xv"] = ("iv", [i[1] for i in gridprops["vertices"]])
    ds["yv"] = ("iv", [i[2] for i in gridprops["vertices"]])

    cell2d = gridprops["cell2d"]
    ncvert_max = np.max([x[3] for x in cell2d])
    icvert = np.full((gridprops["ncpl"], ncvert_max), nodata)
    for i in range(gridprops["ncpl"]):
        icvert[i, : cell2d[i][3]] = cell2d[i][4:]
    ds["icvert"] = ("icell2d", "icv"), icvert
    ds["icvert"].attrs["_FillValue"] = nodata
    return ds


def get_vertices_from_ds(ds):
    """Get the vertices-list from a model dataset. Flopy needs needs this list
    to build a disv-package"""
    vertices = list(zip(ds["iv"].data, ds["xv"].data, ds["yv"].data))
    return vertices


def get_cell2d_from_ds(ds):
    """Get the cell2d-list from a model dataset. Flopy needs this list to build
    a disv-package"""
    icell2d = ds["icell2d"].data
    x = ds["x"].data
    y = ds["y"].data
    icvert = ds["icvert"].data
    cell2d = []
    nodata = ds["icvert"].attrs["_FillValue"]
    for i, cid in enumerate(icell2d):
        mask = ds["icvert"].data[i] != nodata
        cell2d.append((cid, x[i], y[i], mask.sum(), *icvert[i][mask]))
    return cell2d


def refine(
    ds,
    model_ws=None,
    refinement_features=None,
    exe_name=None,
    remove_nan_layers=True,
    model_coordinates=False,
):
    """
    Refine the grid (discretization by vertices, disv), using Gridgen

    Parameters
    ----------
    ds : xarray.Datset
        A structured model datset.
    model_ws : str, optional
        The working directory fpr GridGen. Get from ds when model_ws is None.
        The default is None.
    refinement_features : list of tuple of length 2, optional
        List of tuples containing refinement features. Each tuple must be of
        the form (GeoDataFrame, level) or (geometry, shape_type, level). The
        default is None.
    exe_name : str, optional
        Filepath to the gridgen executable. The file path within nlmod is chose
        if exe_name is None. The default is None.
    remove_nan_layers : bool, optional
        if True layers that are inactive everywhere are removed from the model.
        If False nan layers are kept which might be usefull if you want
        to keep some layers that exist in other models. The default is True.
    model_coordinates : bool, optional
        When model_coordinates is True, the features supplied in refinement features are
        allready in model-coordinates. Only used when a grid is rotated. The default is
        False.

    Returns
    -------
    xarray.Dataset
        The refined model dataset.

    """
    assert ds.gridtype == "structured", "Can only refine a structured grid"
    logger.info("create vertex grid using gridgen")

    if exe_name is None:
        exe_name = util.get_exe_path("gridgen")

    if model_ws is None:
        model_ws = ds.model_ws

    if version.parse(flopy.__version__) < version.parse("3.3.6"):
        sim = flopy.mf6.MFSimulation()
        gwf = flopy.mf6.MFModel(sim)
        dis = flopy.mf6.ModflowGwfdis(
            gwf,
            nrow=len(ds.y),
            ncol=len(ds.x),
            delr=ds.delr,
            delc=ds.delc,
            xorigin=ds.extent[0],
            yorigin=ds.extent[2],
        )
        g = Gridgen(dis, model_ws=model_ws, exe_name=exe_name)
    else:
        # create a modelgrid with only one layer, to speed up Gridgen
        top = ds["top"].values
        botm = ds["botm"].values[[0]]
        modelgrid = modelgrid_from_ds(ds, rotated=False, nlay=1, top=top, botm=botm)
        g = Gridgen(modelgrid, model_ws=model_ws, exe_name=exe_name)

    ds_has_rotation = "angrot" in ds.attrs and ds.attrs["angrot"] != 0.0
    if model_coordinates:
        if not ds_has_rotation:
            raise (Exception("The supplied shapes need to be in realworld coordinates"))
    elif ds_has_rotation:
        affine_matrix = get_affine_world_to_mod(ds).to_shapely()

    if refinement_features is not None:
        for refinement_feature in refinement_features:
            if len(refinement_feature) == 3:
                # the feature is a file or a list of geometries
                fname, geom_type, level = refinement_feature
                if not model_coordinates and ds_has_rotation:
                    raise (
                        Exception("Converting files to model coordinates not supported")
                    )
                g.add_refinement_features(fname, geom_type, level, layers=[0])
            elif len(refinement_feature) == 2:
                # the feature is a geodataframe
                gdf, level = refinement_feature
                if not model_coordinates and ds_has_rotation:
                    gdf = affine_transform_gdf(gdf, affine_matrix)
                geom_types = gdf.geom_type.str.replace("Multi", "")
                geom_types = geom_types.str.replace("String", "")
                geom_types = geom_types.str.lower()
                for geom_type in geom_types.unique():
                    if flopy.__version__ == "3.3.5" and geom_type == "line":
                        # a bug in flopy that is fixed in the dev branch
                        raise (
                            Exception(
                                "geom_type line is buggy in flopy 3.3.5. "
                                "See https://github.com/modflowpy/flopy/issues/1405"
                            )
                        )
                    mask = geom_types == geom_type
                    # features = [gdf[mask].unary_union]
                    features = list(gdf[mask].geometry.explode())
                    g.add_refinement_features(features, geom_type, level, layers=[0])
    g.build()
    gridprops = g.get_gridprops_disv()
    gridprops["area"] = g.get_area()
    ds = get_resampled_ml_layer_ds_vertex(ds, gridprops=gridprops)
    # recalculate idomain, as the interpolation changes idomain to floats
    ds = set_idomain(ds, remove_nan_layers=remove_nan_layers)
    return ds


def update_ds_from_layer_ds(ds, layer_ds, method="nearest", **kwargs):
    """
    Add variables from a layer Dataset to a model Dataset.
    Keep de grid-information from the model Dataset (x and y or icell2d), but update
    the layer dimension when neccesary.

    Parameters
    ----------
    ds : TYPE
        DESCRIPTION.
    layer_ds : TYPE
        DESCRIPTION.
    method : str
        THe method used for resampling layer_ds to the grid of ds
    **kwargs : TYPE
        DESCRIPTION.

    Returns
    -------
    ds : TYPE
        DESCRIPTION.

    """
    if not layer_ds.layer.equals(ds.layer):
        # do not change the original Dataset
        layer_ds = layer_ds.copy()
        # update layers in ds
        drop_vars = []
        for var in ds.data_vars:
            if "layer" in ds[var].dims:
                if var not in layer_ds.data_vars:
                    logger.info(
                        f"Variable {var} is dropped, as it has dimension layer, but is not defined in layer_ds"
                    )
                drop_vars.append(var)
        if len(drop_vars) > 0:
            ds = ds.drop_vars(drop_vars)
        ds = ds.assign_coords({"layer": layer_ds.layer})
    if method in ["nearest", "linear"]:
        layer_ds = layer_ds.interp(
            x=ds.x, y=ds.y, method="nearest", kwargs={"fill_value": None}
        )
        for var in layer_ds.data_vars:
            ds[var] = layer_ds[var]
    else:
        for var in layer_ds.data_vars:
            ds[var] = structured_da_to_ds(layer_ds[var], ds, method=method)
    ds = extrapolate_ds(ds)
    ds = fill_nan_top_botm_kh_kv(ds, **kwargs)
    return ds


def col_to_list(col_in, ds, cellids):
    """Convert array data in ds to a list of values for specific cells.

    This function is typically used to create a rec_array with stress period
    data for the modflow packages. Can be used for structured and
    vertex grids.

    Parameters
    ----------
    col_in : xarray.DatArray, str, int or float
        if col_in is a str type it is the name of the column in ds.
        if col_in is an int or a float it is a value that will be used for all
        cells in cellids.
    ds : xarray.Dataset
        dataset with model data. Can have dimension (layer, y, x) or
        (layer, icell2d).
    cellids : tuple of numpy arrays
        tuple with indices of the cells that will be used to create the list
        with values. There are 3 options:
            1.   cellids contains (layers, rows, columns)
            2.   cellids contains (rows, columns) or (layers, icell2ds)
            3.   cellids contains (icell2ds)

    Raises
    ------
    ValueError
        raised if the cellids are in the wrong format.

    Returns
    -------
    col_lst : list
        raster values from ds presented in a list per cell.
    """

    if isinstance(col_in, str):
        col_in = ds[col_in]
    if isinstance(col_in, xr.DataArray):
        if len(cellids) == 3:
            # 3d grid
            col_lst = [
                col_in.data[lay, row, col]
                for lay, row, col in zip(cellids[0], cellids[1], cellids[2])
            ]
        elif len(cellids) == 2:
            # 2d grid or vertex 3d grid
            col_lst = [
                col_in.data[row, col] for row, col in zip(cellids[0], cellids[1])
            ]
        elif len(cellids) == 1:
            # 2d vertex grid
            col_lst = col_in.data[cellids[0]]
        else:
            raise ValueError(f"could not create a column list for col_in={col_in}")
    else:
        col_lst = [col_in] * len(cellids[0])

    return col_lst


def lrc_to_reclist(layers, rows, columns, cellids, ds, col1=None, col2=None, col3=None):
    """Create a reclist for stress period data from a set of cellids.

    Used for structured grids.


    Parameters
    ----------
    layers : list or numpy.ndarray
        list with the layer for each cell in the reclist.
    rows : list or numpy.ndarray
        list with the rows for each cell in the reclist.
    columns : list or numpy.ndarray
        list with the columns for each cell in the reclist.
    cellids : tuple of numpy arrays
        tuple with indices of the cells that will be used to create the list
        with values.
    ds : xarray.Dataset
        dataset with model data. Can have dimension (layer, y, x) or
        (layer, icell2d).
    col1 : str, int or float, optional
        1st column of the reclist, if None the reclist will be a list with
        ((layer,row,column)) for each row.

        col1 should be the following value for each package (can also be the
            name of a timeseries):
            rch: recharge [L/T]
            ghb: head [L]
            drn: drain level [L]
            chd: head [L]

    col2 : str, int or float, optional
        2nd column of the reclist, if None the reclist will be a list with
        ((layer,row,column), col1) for each row.

        col2 should be the following value for each package (can also be the
            name of a timeseries):
            ghb: conductance [L^2/T]
            drn: conductance [L^2/T]

    col3 : str, int or float, optional
        3th column of the reclist, if None the reclist will be a list with
        ((layer,row,column), col1, col2) for each row.

        col3 should be the following value for each package (can also be the
            name of a timeseries):

    Raises
    ------
    ValueError
        Question: will this error ever occur?.

    Returns
    -------
    reclist : list of tuples
        every row consist of ((layer,row,column), col1, col2, col3).
    """
    if col1 is None:
        reclist = list(zip(zip(layers, rows, columns)))
    elif (col1 is not None) and col2 is None:
        col1_lst = col_to_list(col1, ds, cellids)
        reclist = list(zip(zip(layers, rows, columns), col1_lst))
    elif (col2 is not None) and col3 is None:
        col1_lst = col_to_list(col1, ds, cellids)
        col2_lst = col_to_list(col2, ds, cellids)
        reclist = list(zip(zip(layers, rows, columns), col1_lst, col2_lst))
    elif col3 is not None:
        col1_lst = col_to_list(col1, ds, cellids)
        col2_lst = col_to_list(col2, ds, cellids)
        col3_lst = col_to_list(col3, ds, cellids)
        reclist = list(zip(zip(layers, rows, columns), col1_lst, col2_lst, col3_lst))
    else:
        raise ValueError("invalid combination of values for col1, col2 and col3")

    return reclist


def lcid_to_reclist(layers, cellids, ds, col1=None, col2=None, col3=None):
    """Create a reclist for stress period data from a set of cellids.

    Used for vertex grids.


    Parameters
    ----------
    layers : list or numpy.ndarray
        list with the layer for each cell in the reclist.
    cellids : tuple of numpy arrays
        tuple with indices of the cells that will be used to create the list
        with values for a column. There are 2 options:
            1. cellids contains (layers, cids)
            2. cellids contains (cids)
    ds : xarray.Dataset
        dataset with model data. Should have dimensions (layer, icell2d).
    col1 : str, int or float, optional
        1st column of the reclist, if None the reclist will be a list with
        ((layer,icell2d)) for each row. col1 should be the following value for
        each package (can also be the name of a timeseries):
        -   rch: recharge [L/T]
        -   ghb: head [L]
        -   drn: drain level [L]
        -   chd: head [L]
        -   riv: stage [L]

    col2 : str, int or float, optional
        2nd column of the reclist, if None the reclist will be a list with
        ((layer,icell2d), col1) for each row. col2 should be the following
        value for each package (can also be the name of a timeseries):
        -   ghb: conductance [L^2/T]
        -   drn: conductance [L^2/T]
        -   riv: conductacnt [L^2/T]

    col3 : str, int or float, optional
        3th column of the reclist, if None the reclist will be a list with
        ((layer,icell2d), col1, col2) for each row. col3 should be the following
        value for each package (can also be the name of a timeseries):
        -   riv: bottom [L]

    Raises
    ------
    ValueError
        Question: will this error ever occur?.

    Returns
    -------
    reclist : list of tuples
        every row consist of ((layer, icell2d), col1, col2, col3)
        grids.
    """
    if col1 is None:
        reclist = list(zip(zip(layers, cellids[-1])))
    elif (col1 is not None) and col2 is None:
        col1_lst = col_to_list(col1, ds, cellids)
        reclist = list(zip(zip(layers, cellids[-1]), col1_lst))
    elif (col2 is not None) and col3 is None:
        col1_lst = col_to_list(col1, ds, cellids)
        col2_lst = col_to_list(col2, ds, cellids)
        reclist = list(zip(zip(layers, cellids[-1]), col1_lst, col2_lst))
    elif col3 is not None:
        col1_lst = col_to_list(col1, ds, cellids)
        col2_lst = col_to_list(col2, ds, cellids)
        col3_lst = col_to_list(col3, ds, cellids)
        reclist = list(zip(zip(layers, cellids[-1]), col1_lst, col2_lst, col3_lst))
    else:
        raise ValueError("invalid combination of values for col1, col2 and col3")

    return reclist


def da_to_reclist(
    ds,
    mask,
    col1=None,
    col2=None,
    col3=None,
    layer=0,
    first_active_layer=False,
    only_active_cells=True,
):
    """Create a reclist for stress period data from a model dataset.

    Used for vertex grids.


    Parameters
    ----------
    ds : xarray.Dataset
        dataset with model data and dimensions (layer, icell2d)
    mask : xarray.DataArray for booleans
        True for the cells that will be used in the rec list.
    col1 : str, int or float, optional
        1st column of the reclist, if None the reclist will be a list with
        (cellid,) for each row.

        col1 should be the following value for each package (can also be the
            name of a timeseries):
            rch: recharge [L/T]
            ghb: head [L]
            drn: drain level [L]
            chd: head [L]

    col2 : str, int or float, optional
        2nd column of the reclist, if None the reclist will be a list with
        (cellid, col1) for each row.

        col2 should be the following value for each package (can also be the
            name of a timeseries):
            ghb: conductance [L^2/T]
            drn: conductance [L^2/T]

    col3 : str, int or float, optional
        3th column of the reclist, if None the reclist will be a list with
        (cellid, col1, col2) for each row.

        col3 should be the following value for each package (can also be the
            name of a timeseries):
            riv: bottom [L]
    layer : int, optional
        layer used in the reclist. Not used if layer is in the dimensions of
        mask or if first_active_layer is True. The default is 0
    first_active_layer : bool, optional
        If True an extra mask is applied to use the first active layer of each
        cell in the grid. Not used if layer is in the dimensions of mask. The
        default is False.
    only_active_cells : bool, optional
        If True an extra mask is used to only include cells with an idomain
        of 1. The default is True.

    Returns
    -------
    reclist : list of tuples
        every row consist of ((layer,icell2d), col1, col2, col3).
    """
    if "layer" in mask.dims:
        if only_active_cells:
            cellids = np.where((mask) & (ds["idomain"] == 1))
            ignore_cells = np.sum((mask) & (ds["idomain"] != 1))
<<<<<<< HEAD
            logger.info(
                f"ignore {ignore_cells} out of {np.sum(mask)} cells because idomain is inactive"
            )
=======
            if ignore_cells > 0:
                logger.info(
                    f"ignore {ignore_cells} out of {np.sum(mask)} cells because idomain is inactive"
                )
>>>>>>> 7ea37c32
        else:
            cellids = np.where(mask)

        if "icell2d" in mask.dims:
            layers = cellids[0]
            return lcid_to_reclist(layers, cellids, ds, col1, col2, col3)
        else:
            layers = cellids[0]
            rows = cellids[1]
            columns = cellids[2]
            return lrc_to_reclist(layers, rows, columns, cellids, ds, col1, col2, col3)
    else:
        if first_active_layer:
            fal = get_first_active_layer(ds)
            cellids = np.where((mask) & (fal != fal.attrs["_FillValue"]))
            layers = col_to_list(fal, ds, cellids)
        elif only_active_cells:
            cellids = np.where((mask) & (ds["idomain"][layer] == 1))
            ignore_cells = np.sum((mask) & (ds["idomain"][layer] != 1))
<<<<<<< HEAD
            logger.info(
                f"ignore {ignore_cells} out of {np.sum(mask)} cells because idomain is inactive"
            )
=======
            if ignore_cells > 0:
                logger.info(
                    f"ignore {ignore_cells} out of {np.sum(mask)} cells because idomain is inactive"
                )
>>>>>>> 7ea37c32
            layers = col_to_list(layer, ds, cellids)
        else:
            cellids = np.where(mask)
            layers = col_to_list(layer, ds, cellids)

        if "icell2d" in mask.dims:
            return lcid_to_reclist(layers, cellids, ds, col1, col2, col3)
        else:
            rows = cellids[-2]
            columns = cellids[-1]

            return lrc_to_reclist(layers, rows, columns, cellids, ds, col1, col2, col3)


def polygon_to_area(modelgrid, polygon, da, gridtype="structured"):
    """create a grid with the surface area in each cell based on a polygon
    value.

    Parameters
    ----------
    modelgrid : flopy.discretization.structuredgrid.StructuredGrid
        grid.
    polygon : shapely.geometry.polygon.Polygon
        polygon feature.
    da : xarray.DataArray
        data array that is filled with polygon data

    Returns
    -------
    area_array : xarray.DataArray
        area of polygon within each modelgrid cell
    """
    if polygon.type == "Polygon":
        pass
    elif polygon.type == "MultiPolygon":
        Warning(
            "function not tested for MultiPolygon type, can have unexpected results"
        )
    else:
        raise TypeError(
            f'input geometry should by of type "Polygon" not {polygon.type}'
        )

    ix = GridIntersect(modelgrid, method="vertex")
    opp_cells = ix.intersect(polygon)

    if gridtype == "structured":
        area_array = util.get_da_from_da_ds(da, dims=("y", "x"), data=0)
        for opp_row in opp_cells:
            area = opp_row[-2]
            area_array[opp_row[0][0], opp_row[0][1]] = area
    elif gridtype == "vertex":
        area_array = util.get_da_from_da_ds(da, dims=("icell2d",), data=0)
        cids = opp_cells.cellids
        area = opp_cells.areas
        area_array[cids.astype(int)] = area

    return area_array


def gdf_to_data_array_struc(
    gdf, gwf, field="VALUE", agg_method=None, interp_method=None
):
    """Project vector data on a structured grid. Aggregate data if multiple
    geometries are in a single cell

    Parameters
    ----------
    gdf : geopandas.GeoDataframe
        vector data can only contain a single geometry type.
    gwf : flopy groundwater flow model
        model with a structured grid.
    field : str, optional
        column name in the geodataframe. The default is 'VALUE'.
    interp_method : str or None, optional
        method to obtain values in cells without geometry by interpolating
        between cells with values. Options are 'nearest' and 'linear'.
    agg_method : str, optional
        aggregation method to handle multiple geometries in one cell, options
        are:
        - max, min, mean,
        - length_weighted (lines), max_length (lines),
        - area_weighted (polygon), max_area (polygon).
        The default is 'max'.

    Returns
    -------
    da : xarray DataArray
        DESCRIPTION.

    """
    x = gwf.modelgrid.get_xcellcenters_for_layer(0)[0]
    y = gwf.modelgrid.get_ycellcenters_for_layer(0)[:, 0]
    da = xr.DataArray(np.nan, dims=("y", "x"), coords={"y": y, "x": x})

    # interpolate data
    if interp_method is not None:
        arr = interpolate_gdf_to_array(gdf, gwf, field=field, method=interp_method)
        da.values = arr

        return da

    gdf_cellid = gdf_to_grid(gdf, gwf)

    if gdf_cellid.cellid.duplicated().any():
        # aggregate data
        if agg_method is None:
            raise ValueError(
                "multiple geometries in one cell please define aggregation method"
            )
        gdf_agg = aggregate_vector_per_cell(gdf_cellid, {field: agg_method}, gwf)
    else:
        # aggregation not neccesary
        gdf_agg = gdf_cellid[[field]]
        gdf_agg.set_index(
            pd.MultiIndex.from_tuples(gdf_cellid.cellid.values), inplace=True
        )

    for ind, row in gdf_agg.iterrows():
        da.values[ind[0], ind[1]] = row[field]

    return da


def gdf_to_da(gdf, ds, column, agg_method=None, fill_value=np.NaN):
    """Project vector data on a structured grid. Aggregate data if multiple
    geometries are in a single cell. This method replaces
    gdf_to_data_array_struc.

    Parameters
    ----------
    gdf : geopandas.GeoDataframe
        vector data can only contain a single geometry type.
    gwf : flopy groundwater flow model
        model with a structured grid.
    column : str
        column name in the geodataframe.
    agg_method : str, optional
        aggregation method to handle multiple geometries in one cell, options
        are:
        - max, min, mean,
        - length_weighted (lines), max_length (lines),
        - area_weighted (polygon), area_max (polygon).
        The default is 'max'.

    Returns
    -------
    da : xarray DataArray
        The DataArray with the projected vector data.

    """
    gdf_cellid = gdf_to_grid(gdf, ds)
    if gdf_cellid.cellid.duplicated().any():
        # aggregate data
        if agg_method is None:
            raise ValueError(
                "multiple geometries in one cell please define aggregation method"
            )
        gdf_agg = aggregate_vector_per_cell(gdf_cellid, {column: agg_method})
    else:
        # aggregation not neccesary
        gdf_agg = gdf_cellid[[column]]
        gdf_agg.set_index(
            pd.MultiIndex.from_tuples(gdf_cellid.cellid.values), inplace=True
        )
    da = util.get_da_from_da_ds(ds, dims=ds.top.dims, data=fill_value)
    for ind, row in gdf_agg.iterrows():
        da.values[ind] = row[column]
    da.attrs["_FillValue"] = fill_value
    return da


def add_info_to_gdf(
    gdf_to,
    gdf_from,
    columns=None,
    desc="",
    silent=False,
    min_total_overlap=0.5,
    geom_type="Polygon",
):
    """
    Add information from gdf_from to gdf_to

    Parameters
    ----------
    gdf_to : TYPE
        DESCRIPTION.
    gdf_from : TYPE
        DESCRIPTION.
    columns : TYPE, optional
        DESCRIPTION. The default is None.
    desc : TYPE, optional
        DESCRIPTION. The default is "".
    silent : TYPE, optional
        DESCRIPTION. The default is False.
    min_total_overlap : TYPE, optional
        DESCRIPTION. The default is 0.5.
    geom_type : TYPE, optional
        DESCRIPTION. The default is "Polygon".

    Raises
    ------

        DESCRIPTION.

    Returns
    -------
    gdf_to : TYPE
        DESCRIPTION.

    """

    gdf_to = gdf_to.copy()
    if columns is None:
        columns = gdf_from.columns[~gdf_from.columns.isin(gdf_to.columns)]
    s = STRtree(gdf_from.geometry, items=gdf_from.index)
    for index in tqdm(gdf_to.index, desc=desc, disable=silent):
        geom_to = gdf_to.geometry[index]
        inds = s.query_items(geom_to)
        if len(inds) == 0:
            continue
        overlap = gdf_from.geometry[inds].intersection(geom_to)
        if geom_type is None:
            geom_type = overlap.geom_type.iloc[0]
        if geom_type in ["Polygon", "MultiPolygon"]:
            measure_org = geom_to.area
            measure = overlap.area
        elif geom_type in ["LineString", "MultiLineString"]:
            measure_org = geom_to.length
            measure = overlap.length
        else:
            msg = f"Unsupported geometry type: {geom_type}"
            raise (Exception(msg))

        if np.any(measure.sum() > min_total_overlap * measure_org):
            # take the largest
            ind = measure.idxmax()
            gdf_to.loc[index, columns] = gdf_from.loc[ind, columns]
    return gdf_to


def interpolate_gdf_to_array(gdf, gwf, field="values", method="nearest"):
    """interpolate data from a point gdf


    Parameters
    ----------
    gdf : geopandas.GeoDataframe
        vector data can only contain a single geometry type.
    gwf : flopy groundwater flow model
        model with a structured grid.
    field : str, optional
        column name in the geodataframe. The default is 'values'.
    method : str or None, optional
        method to obtain values in cells without geometry by interpolating
        between cells with values. Options are 'nearest' and 'linear'.

    Returns
    -------
    arr : np.array
        numpy array with interpolated data.

    """
    # check geometry
    geom_types = gdf.geometry.type.unique()
    if geom_types[0] != "Point":
        raise NotImplementedError("can only use interpolation with point geometries")

    # check field
    if field not in gdf.columns:
        raise ValueError(f"Missing column in DataFrame: {field}")

    points = np.array([[g.x, g.y] for g in gdf.geometry])
    values = gdf[field].values
    xi = np.vstack(
        (
            gwf.modelgrid.xcellcenters.flatten(),
            gwf.modelgrid.ycellcenters.flatten(),
        )
    ).T
    vals = griddata(points, values, xi, method=method)
    arr = np.reshape(vals, (gwf.modelgrid.nrow, gwf.modelgrid.ncol))

    return arr


def _agg_max_area(gdf, col):
    return gdf.loc[gdf.area.idxmax(), col]


def _agg_area_weighted(gdf, col):
    nanmask = gdf[col].isna()
    aw = (gdf.area * gdf[col]).sum(skipna=True) / gdf.loc[~nanmask].area.sum()
    return aw


def _agg_max_length(gdf, col):
    return gdf.loc[gdf.length.idxmax(), col]


def _agg_length_weighted(gdf, col):
    nanmask = gdf[col].isna()
    aw = (gdf.length * gdf[col]).sum(skipna=True) / gdf.loc[~nanmask].length.sum()
    return aw


def _agg_nearest(gdf, col, gwf):
    cid = gdf["cellid"].values[0]
    cellcenter = Point(
        gwf.modelgrid.xcellcenters[0][cid[1]],
        gwf.modelgrid.ycellcenters[:, 0][cid[0]],
    )
    val = gdf.iloc[gdf.distance(cellcenter).argmin()].loc[col]
    return val


def _get_aggregates_values(group, fields_methods, gwf=None):

    agg_dic = {}
    for field, method in fields_methods.items():
        # aggregation is only necesary if group shape is greater than 1
        if group.shape[0] == 1:
            agg_dic[field] = group[field].values[0]
        if method == "max":
            agg_dic[field] = group[field].max()
        elif method == "min":
            agg_dic[field] = group[field].min()
        elif method == "mean":
            agg_dic[field] = group[field].mean()
        elif method == "nearest":
            agg_dic[field] = _agg_nearest(group, field, gwf)
        elif method == "length_weighted":  # only for lines
            agg_dic[field] = _agg_length_weighted(group, field)
        elif method == "max_length":  # only for lines
            agg_dic[field] = _agg_max_length(group, field)
        elif method == "area_weighted":  # only for polygons
            agg_dic[field] = _agg_area_weighted(group, field)
        elif method == "max_area":  # only for polygons
            agg_dic[field] = _agg_max_area(group, field)
        elif method == "center_grid":  # only for polygons
            raise NotImplementedError
        else:
            raise ValueError(f"Method '{method}' not recognized!")

    return agg_dic


def aggregate_vector_per_cell(gdf, fields_methods, gwf=None):
    """Aggregate vector features per cell.

    Parameters
    ----------
    gdf : geopandas.GeoDataFrame
        GeoDataFrame containing points, lines or polygons per grid cell.
    fields_methods: dict
        fields (keys) in the Geodataframe with their aggregation method (items)
        aggregation methods can be:
        max, min, mean, length_weighted (lines), max_length (lines),
        area_weighted (polygon), area_max (polygon).
    gwf : flopy Groundwater flow model
        only necesary if one of the field methods is 'nearest'

    Returns
    -------
    celldata : pd.DataFrame
        DataFrame with aggregated surface water parameters per grid cell
    """
    # check geometry types
    geom_types = gdf.geometry.type.unique()
    if len(geom_types) > 1:
        if (
            len(geom_types) == 2
            and ("Polygon" in geom_types)
            and ("MultiPolygon" in geom_types)
        ):
            pass
        else:
            raise TypeError("cannot aggregate geometries of different types")
    if bool({"length_weighted", "max_length"} & set(fields_methods.values())):
        assert (
            geom_types[0] == "LineString"
        ), "can only use length methods with line geometries"
    if bool({"area_weighted", "max_area"} & set(fields_methods.values())):
        if ("Polygon" in geom_types) or ("MultiPolygon" in geom_types):
            pass
        else:
            raise TypeError("can only use area methods with polygon geometries")

    # check fields
    missing_cols = set(fields_methods.keys()).difference(gdf.columns)
    if len(missing_cols) > 0:
        raise ValueError(f"Missing columns in DataFrame: {missing_cols}")

    # aggregate data
    gr = gdf.groupby(by="cellid")
    celldata = pd.DataFrame(index=gr.groups.keys())
    for cid, group in tqdm(gr, desc="Aggregate vector data"):
        agg_dic = _get_aggregates_values(group, fields_methods, gwf)
        for key, item in agg_dic.items():
            celldata.loc[cid, key] = item

    return celldata


def gdf_to_bool_data_array(gdf, mfgrid, ds):
    """convert a GeoDataFrame with polygon geometries into a data array
    corresponding to the modelgrid in which each cell is 1 (True) if one or
    more geometries are (partly) in that cell.

    Parameters
    ----------
    gdf : geopandas.GeoDataFrame or shapely.geometry
        shapes that will be rasterised.
    mfgrid : flopy grid
        model grid.
    ds : xr.DataSet
        xarray with model data

    Returns
    -------
    da : xr.DataArray
        1 if polygon is in cell, 0 otherwise. Grid dimensions according to
        ds and mfgrid.
    """

    # build list of gridcells
    ix = GridIntersect(mfgrid, method="vertex")

    if ds.gridtype == "structured":
        da = util.get_da_from_da_ds(ds, dims=("y", "x"), data=0)
    elif ds.gridtype == "vertex":
        da = util.get_da_from_da_ds(ds, dims=("icell2d",), data=0)
    else:
        raise ValueError("function only support structured or vertex gridtypes")

    if isinstance(gdf, gpd.GeoDataFrame):
        geoms = gdf.geometry.values
    elif isinstance(gdf, shapely.geometry.base.BaseGeometry):
        geoms = [gdf]

    for geom in geoms:
        # prepare shape for efficient batch intersection check
        prepshp = prep(geom)

        # get only gridcells that intersect
        filtered = filter(prepshp.intersects, ix._get_gridshapes())

        # cell ids for intersecting cells
        cids = [c.name for c in filtered]

        if ds.gridtype == "structured":
            for cid in cids:
                da[cid[0], cid[1]] = 1
        elif ds.gridtype == "vertex":
            da[cids] = 1

    return da


def gdf_to_bool_dataset(ds, gdf, mfgrid, da_name):
    """convert a GeoDataFrame with polygon geometries into a model dataset with
    a data_array named 'da_name' in which each cell is 1 (True) if one or more
    geometries are (partly) in that cell.

    Parameters
    ----------
    gdf : geopandas.GeoDataFrame
        polygon shapes with surface water.
    mfgrid : flopy grid
        model grid.
    ds : xr.DataSet
        xarray with model data

    Returns
    -------
    ds_out : xr.Dataset
        Dataset with a single DataArray, this DataArray is 1 if polygon is in
        cell, 0 otherwise. Grid dimensions according to ds and mfgrid.
    """
    ds_out = util.get_ds_empty(ds)
    ds_out[da_name] = gdf_to_bool_data_array(gdf, mfgrid, ds)

    return ds_out


def gdf_to_grid(
    gdf,
    ml=None,
    method="vertex",
    ix=None,
    desc="Intersecting with grid",
    **kwargs,
):
    """Cut a geodataframe gdf by the grid of a flopy modflow model ml. This
    method is just a wrapper around the GridIntersect method from flopy.

    Parameters
    ----------
    gdf : geopandas.GeoDataFrame
        A GeoDataFrame that needs to be cut by the grid. The GeoDataFrame can
        consist of multiple types (Point, LineString, Polygon and the Multi-
        variants).
    ml : flopy.modflow.Modflow or flopy.mf6.ModflowGwf or xarray.Dataset, optional
        The flopy model or xarray dataset that defines the grid. When a Dataset is
        supplied, and the grid is rotated, the geodataframe is transformed in model
        coordinates. The default is None.
    method : string, optional
        Method passed to the GridIntersect-class. The default is 'vertex'.
    ix : flopy.utils.GridIntersect, optional
        GridIntersect, if not provided the modelgrid in ml is used.
    **kwargs : keyword arguments
        keyword arguments are passed to the intersect_*-methods.

    Returns
    -------
    geopandas.GeoDataFrame
        The GeoDataFrame with the geometries per grid-cell.
    """
    if ml is None and ix is None:
        raise (Exception("Either specify ml or ix"))

    if ml is not None:
        if isinstance(ml, xr.Dataset):
            ds = ml
            modelgrid = modelgrid_from_ds(ds, rotated=False)
            if "angrot" in ds.attrs and ds.attrs["angrot"] != 0.0:
                # transform gdf into model coordinates
                affine = get_affine_world_to_mod(ds)
                gdf = affine_transform_gdf(gdf, affine)
        else:
            modelgrid = ml.modelgrid
            if modelgrid.angrot != 0:
                raise NotImplementedError(
                    "please use a model dataset instead of a model"
                )

    if ix is None:
        ix = flopy.utils.GridIntersect(modelgrid, method=method)
    shps = []
    geometry = gdf._geometry_column_name
    for _, shp in tqdm(gdf.iterrows(), total=gdf.shape[0], desc=desc):
        r = ix.intersect(shp[geometry], **kwargs)
        for i in range(r.shape[0]):
            shpn = shp.copy()
            shpn["cellid"] = r["cellids"][i]
            shpn[geometry] = r["ixshapes"][i]
            shps.append(shpn)
    return gpd.GeoDataFrame(shps, geometry=geometry)


def get_thickness_from_topbot(top, bot):
    """get thickness from data arrays with top and bots.

    Parameters
    ----------
    top : xr.DataArray
        raster with top of each cell. dimensions should be (y,x) or (icell2d).
    bot : xr.DataArray
        raster with bottom of each cell. dimensions should be (layer, y,x) or
        (layer, icell2d).

    Returns
    -------
    thickness : xr.DataArray
        raster with thickness of each cell. dimensions should be (layer, y,x)
        or (layer, icell2d).
    """
    DeprecationWarning(
        "function is deprecated please use calculate_thickness function instead"
    )

    if np.ndim(top) > 2:
        raise NotImplementedError("function works only for 2d top")

    # get thickness
    if bot.ndim == 3:
        thickness = util.get_da_from_da_ds(bot, dims=("layer", "y", "x"))
    elif bot.ndim == 2:
        thickness = util.get_da_from_da_ds(bot, dims=("layer", "icell2d"))
    else:
        raise ValueError("function only support structured or vertex gridtypes")

    for lay in range(len(bot)):
        if lay == 0:
            thickness[lay] = top - bot[lay]
        else:
            thickness[lay] = bot[lay - 1] - bot[lay]

    return thickness


def get_vertices_arr(ds, modelgrid=None, vert_per_cid=4, epsilon=0, rotated=False):
    """get vertices of a vertex modelgrid from a ds or the modelgrid.
    Only return the 4 corners of each cell and not the corners of
    adjacent cells thus limiting the vertices per cell to 4 points.

    This method uses the xvertices and yvertices attributes of the modelgrid.
    When no modelgrid is supplied, a modelgrid-object is created from ds.

    Parameters
    ----------
    ds : xr.DataSet
        model dataset, attribute grid_type should be 'vertex'
    modelgrid : flopy.discretization.vertexgrid.VertexGrid
        vertex grid with attributes xvertices and yvertices.
    vert_per_cid : int or None:
        number of vertices per cell:
        - 4 return the 4 vertices of each cell
        - 5 return the 4 vertices of each cell + one duplicate vertex
        (sometimes useful if you want to create polygons)
        - anything else, the maximum number of vertices. For locally refined
        cells this includes all the vertices adjacent to the cell.

        if vert_per_cid is 4 or 5 vertices are removed using the
        Ramer-Douglas-Peucker Algorithm -> https://github.com/fhirschmann/rdp.
    epsilon : int or float, optional
        epsilon in the rdp algorithm. I (Onno) think this is: the maximum
        distance between a line and a point for which the point is considered
        to be on the line. The default is 0.

    Returns
    -------
    vertices_arr : numpy array
         Vertex coördinates per cell with dimensions(cid, no_vert, 2).
    """

    # obtain

    if modelgrid is None:
        modelgrid = modelgrid_from_ds(ds, rotated=rotated)
    xvert = modelgrid.xvertices
    yvert = modelgrid.yvertices
    if vert_per_cid == 4:
        coord_list = []
        for xv, yv in zip(xvert, yvert):
            coords = rdp(list(zip(xv, yv)), epsilon=epsilon)[:-1]
            if len(coords) > 4:
                raise RuntimeError(
                    "unexpected number of coördinates, you probably want to change epsilon"
                )
            coord_list.append(coords)
        vertices_arr = np.array(coord_list)
    elif vert_per_cid == 5:
        coord_list = []
        for xv, yv in zip(xvert, yvert):
            coords = rdp(list(zip(xv, yv)), epsilon=epsilon)
            if len(coords) > 5:
                raise RuntimeError(
                    "unexpected number of coördinates, you probably want to change epsilon"
                )
            coord_list.append(coords)
        vertices_arr = np.array(coord_list)
    else:
        raise NotImplementedError()

    return vertices_arr


def get_vertices(ds, modelgrid=None, vert_per_cid=4, epsilon=0, rotated=False):
    """get vertices of a vertex modelgrid from a ds or the modelgrid.
    Only return the 4 corners of each cell and not the corners of
    adjacent cells thus limiting the vertices per cell to 4 points.

    This method uses the xvertices and yvertices attributes of the modelgrid.
    When no modelgrid is supplied, a modelgrid-object is created from ds.

    Parameters
    ----------
    ds : xr.DataSet
        model dataset, attribute grid_type should be 'vertex'
    modelgrid : flopy.discretization.vertexgrid.VertexGrid
        vertex grid with attributes xvertices and yvertices.
    vert_per_cid : int or None:
        number of vertices per cell:
        - 4 return the 4 vertices of each cell
        - 5 return the 4 vertices of each cell + one duplicate vertex
        (sometimes useful if you want to create polygons)
        - anything else, the maximum number of vertices. For locally refined
        cells this includes all the vertices adjacent to the cell.

        if vert_per_cid is 4 or 5 vertices are removed using the
        Ramer-Douglas-Peucker Algorithm -> https://github.com/fhirschmann/rdp.
    epsilon : int or float, optional
        epsilon in the rdp algorithm. I (Onno) think this is: the maximum
        distance between a line and a point for which the point is considered
        to be on the line. The default is 0.

    Returns
    -------
    vertices_da : xarray DataArray
         Vertex coördinates per cell with dimensions(cid, no_vert, 2).
    """

    # obtain

    vertices_arr = get_vertices_arr(
        ds,
        modelgrid=modelgrid,
        vert_per_cid=vert_per_cid,
        epsilon=epsilon,
        rotated=rotated,
    )

    vertices_da = xr.DataArray(
        vertices_arr,
        dims=("icell2d", "vert_per_cid", "xy"),
        coords={"xy": ["x", "y"]},
    )

    return vertices_da<|MERGE_RESOLUTION|>--- conflicted
+++ resolved
@@ -617,16 +617,10 @@
         if only_active_cells:
             cellids = np.where((mask) & (ds["idomain"] == 1))
             ignore_cells = np.sum((mask) & (ds["idomain"] != 1))
-<<<<<<< HEAD
-            logger.info(
-                f"ignore {ignore_cells} out of {np.sum(mask)} cells because idomain is inactive"
-            )
-=======
             if ignore_cells > 0:
                 logger.info(
                     f"ignore {ignore_cells} out of {np.sum(mask)} cells because idomain is inactive"
                 )
->>>>>>> 7ea37c32
         else:
             cellids = np.where(mask)
 
@@ -646,16 +640,10 @@
         elif only_active_cells:
             cellids = np.where((mask) & (ds["idomain"][layer] == 1))
             ignore_cells = np.sum((mask) & (ds["idomain"][layer] != 1))
-<<<<<<< HEAD
-            logger.info(
-                f"ignore {ignore_cells} out of {np.sum(mask)} cells because idomain is inactive"
-            )
-=======
             if ignore_cells > 0:
                 logger.info(
                     f"ignore {ignore_cells} out of {np.sum(mask)} cells because idomain is inactive"
                 )
->>>>>>> 7ea37c32
             layers = col_to_list(layer, ds, cellids)
         else:
             cellids = np.where(mask)
