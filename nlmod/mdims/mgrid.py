# -*- coding: utf-8 -*-
"""Module containing model grid functions.

-   project data on different grid types
-   obtain various types of reclists from a grid that
    can be used as input for a MODFLOW package
-   fill, interpolate and resample grid data
"""
import logging

import flopy
import geopandas as gpd
import numpy as np
import pandas as pd
import shapely
import xarray as xr
from flopy.discretization.structuredgrid import StructuredGrid
from flopy.discretization.vertexgrid import VertexGrid
from flopy.utils.gridgen import Gridgen
from flopy.utils.gridintersect import GridIntersect
from packaging import version
from scipy.interpolate import griddata
from shapely.geometry import Point
from shapely.prepared import prep
from shapely.strtree import STRtree
from tqdm import tqdm

<<<<<<< HEAD
from .. import cache, util
from .mlayers import get_first_active_layer_from_idomain, set_idomain
from .rdp import rdp
=======
from .. import util
from .mlayers import (
    set_idomain,
    get_first_active_layer,
    fill_nan_top_botm_kh_kv,
)
>>>>>>> 5a26af48
from .resample import (
    affine_transform_gdf,
    get_affine_world_to_mod,
<<<<<<< HEAD
    get_resampled_ml_layer_ds_vertex,
)
=======
    structured_da_to_ds,
)
from .mbase import extrapolate_ds
from .rdp import rdp
>>>>>>> 5a26af48

logger = logging.getLogger(__name__)


def xy_to_icell2d(xy, ds):
    """get the icell2d value of a point defined by its x and y coordinates.

    Parameters
    ----------
    xy : list, tuple
        coordinates of ta point.
    ds : xarary dataset
        model dataset.

    Returns
    -------
    icell2d : int
        number of the icell2d value of a cell containing the xy point.

    """

    icell2d = (np.abs(ds.x - xy[0]) + np.abs(ds.y - xy[1])).argmin().item()

    return icell2d


def modelgrid_from_ds(ds, rotated=True, **kwargs):
    """Get flopy modelgrid from ds.

    Parameters
    ----------
    ds : xarray DataSet
        model dataset.

    Returns
    -------
    modelgrid : StructuredGrid, VertexGrid
        grid information.
    """
    if rotated and ("angrot" in ds.attrs) and (ds.attrs["angrot"] != 0.0):
        xoff = ds.attrs["xorigin"]
        yoff = ds.attrs["yorigin"]
        angrot = ds.attrs["angrot"]
    else:
        if ds.gridtype == "structured":
            xoff = ds.extent[0]
            yoff = ds.extent[2]
        else:
            xoff = 0.0
            yoff = 0.0
        angrot = 0.0

    if ds.gridtype == "structured":
        if not isinstance(ds.extent, (tuple, list, np.ndarray)):
            raise TypeError(
                f"extent should be a list, tuple or numpy array, not {type(ds.extent)}"
            )
        delc = np.array([ds.delc] * ds.dims["y"])
        delr = np.array([ds.delr] * ds.dims["x"])
        modelgrid = StructuredGrid(
            delc=delc,
            delr=delr,
            xoff=xoff,
            yoff=yoff,
            angrot=angrot,
            **kwargs,
        )
    elif ds.gridtype == "vertex":
        vertices = get_vertices_from_ds(ds)
        cell2d = get_cell2d_from_ds(ds)
        modelgrid = VertexGrid(
            vertices=vertices,
            cell2d=cell2d,
            xoff=xoff,
            yoff=yoff,
            angrot=angrot,
            **kwargs,
        )
    return modelgrid


def modelgrid_to_vertex_ds(mg, ds, nodata=-1):
    """Add information about the calculation-grid to a model dataset"""
    # add modelgrid to ds
    ds["xv"] = ("iv", mg.verts[:, 0])
    ds["yv"] = ("iv", mg.verts[:, 1])

    cell2d = mg.cell2d
    ncvert_max = np.max([x[3] for x in cell2d])
    icvert = np.full((mg.ncpl, ncvert_max), nodata)
    for i in range(mg.ncpl):
        icvert[i, : cell2d[i][3]] = cell2d[i][4:]
    ds["icvert"] = ("icell2d", "icv"), icvert
    ds["icvert"].attrs["_FillValue"] = nodata
    return ds


def gridprops_to_vertex_ds(gridprops, ds, nodata=-1):
    """Gridprops is a dictionairy containing keyword arguments needed to generate
    a flopy modelgrid instance"""
    ds["xv"] = ("iv", [i[1] for i in gridprops["vertices"]])
    ds["yv"] = ("iv", [i[2] for i in gridprops["vertices"]])

    cell2d = gridprops["cell2d"]
    ncvert_max = np.max([x[3] for x in cell2d])
    icvert = np.full((gridprops["ncpl"], ncvert_max), nodata)
    for i in range(gridprops["ncpl"]):
        icvert[i, : cell2d[i][3]] = cell2d[i][4:]
    ds["icvert"] = ("icell2d", "icv"), icvert
    ds["icvert"].attrs["_FillValue"] = nodata
    return ds


def get_vertices_from_ds(ds):
    """Get the vertices-list from a model dataset. Flopy needs needs this list
    to build a disv-package"""
    vertices = list(zip(ds["iv"].data, ds["xv"].data, ds["yv"].data))
    return vertices


def get_cell2d_from_ds(ds):
    """Get the cell2d-list from a model dataset. Flopy needs this list to build
    a disv-package"""
    icell2d = ds["icell2d"].data
    x = ds["x"].data
    y = ds["y"].data
    icvert = ds["icvert"].data
    cell2d = []
    nodata = ds["icvert"].attrs["_FillValue"]
    for i, cid in enumerate(icell2d):
        mask = ds["icvert"].data[i] != nodata
        cell2d.append((cid, x[i], y[i], mask.sum(), *icvert[i][mask]))
    return cell2d


def refine(
    ds,
    model_ws=None,
    refinement_features=None,
    exe_name=None,
    remove_nan_layers=True,
    model_coordinates=False,
):
    """
    Refine the grid (discretization by vertices, disv), using Gridgen

    Parameters
    ----------
    ds : xarray.Datset
        A structured model datset.
    model_ws : str, optional
        The working directory fpr GridGen. Get from ds when model_ws is None.
        The default is None.
    refinement_features : list of tuple of length 2, optional
        List of tuples containing refinement features. Each tuple must be of
        the form (GeoDataFrame, level) or (geometry, shape_type, level). The
        default is None.
    exe_name : str, optional
        Filepath to the gridgen executable. The file path within nlmod is chose
        if exe_name is None. The default is None.
    remove_nan_layers : bool, optional
        if True layers that are inactive everywhere are removed from the model.
        If False nan layers are kept which might be usefull if you want
        to keep some layers that exist in other models. The default is True.
    model_coordinates : bool, optional
        When model_coordinates is True, the features supplied in refinement features are
        allready in model-coordinates. Only used when a grid is rotated. The default is
        False.

    Returns
    -------
    xarray.Dataset
        The refined model dataset.

    """
    assert ds.gridtype == "structured", "Can only refine a structured grid"
    logger.info("create vertex grid using gridgen")

    if exe_name is None:
        exe_name = util.get_exe_path("gridgen")

    if model_ws is None:
        model_ws = ds.model_ws

    if version.parse(flopy.__version__) < version.parse("3.3.6"):
        sim = flopy.mf6.MFSimulation()
        gwf = flopy.mf6.MFModel(sim)
        dis = flopy.mf6.ModflowGwfdis(
            gwf,
            nrow=len(ds.y),
            ncol=len(ds.x),
            delr=ds.delr,
            delc=ds.delc,
            xorigin=ds.extent[0],
            yorigin=ds.extent[2],
        )
        g = Gridgen(dis, model_ws=model_ws, exe_name=exe_name)
    else:
        # create a modelgrid with only one layer, to speed up Gridgen
        top = ds["top"].values
        botm = ds["botm"].values[[0]]
<<<<<<< HEAD
        modelgrid = modelgrid_from_ds(
            ds, rotated=False, nlay=1, top=top, botm=botm
        )
=======
        modelgrid = modelgrid_from_ds(ds, rotated=False, nlay=1, top=top, botm=botm)
>>>>>>> 5a26af48
        g = Gridgen(modelgrid, model_ws=model_ws, exe_name=exe_name)

    ds_has_rotation = "angrot" in ds.attrs and ds.attrs["angrot"] != 0.0
    if model_coordinates:
        if not ds_has_rotation:
            raise (
                Exception(
                    "The supplied shapes need to be in realworld coordinates"
                )
            )
    elif ds_has_rotation:
        affine_matrix = get_affine_world_to_mod(ds).to_shapely()

    if refinement_features is not None:
        for refinement_feature in refinement_features:
            if len(refinement_feature) == 3:
                # the feature is a file or a list of geometries
                fname, geom_type, level = refinement_feature
                if not model_coordinates and ds_has_rotation:
                    raise (
                        Exception(
                            "Converting files to model coordinates not supported"
                        )
                    )
                g.add_refinement_features(fname, geom_type, level, layers=[0])
            elif len(refinement_feature) == 2:
                # the feature is a geodataframe
                gdf, level = refinement_feature
                if not model_coordinates and ds_has_rotation:
                    gdf = affine_transform_gdf(gdf, affine_matrix)
                geom_types = gdf.geom_type.str.replace("Multi", "")
                geom_types = geom_types.str.replace("String", "")
                geom_types = geom_types.str.lower()
                for geom_type in geom_types.unique():
                    if flopy.__version__ == "3.3.5" and geom_type == "line":
                        # a bug in flopy that is fixed in the dev branch
                        raise (
                            Exception(
                                "geom_type line is buggy in flopy 3.3.5. "
                                "See https://github.com/modflowpy/flopy/issues/1405"
                            )
                        )
                    mask = geom_types == geom_type
                    # features = [gdf[mask].unary_union]
                    features = list(gdf[mask].geometry.explode())
                    g.add_refinement_features(
                        features, geom_type, level, layers=[0]
                    )
    g.build()
    gridprops = g.get_gridprops_disv()
    gridprops["area"] = g.get_area()
    ds = get_resampled_ml_layer_ds_vertex(ds, gridprops=gridprops)
    # recalculate idomain, as the interpolation changes idomain to floats
    ds = set_idomain(ds, remove_nan_layers=remove_nan_layers)
    return ds


def update_ds_from_layer_ds(ds, layer_ds, method="nearest", **kwargs):
    """
    Add variables from a layer Dataset to a model Dataset.
    Keep de grid-information from the model Dataset (x and y or icell2d), but update
    the layer dimension when neccesary.

    Parameters
    ----------
    ds : TYPE
        DESCRIPTION.
    layer_ds : TYPE
        DESCRIPTION.
    method : str
        THe method used for resampling layer_ds to the grid of ds
    **kwargs : TYPE
        DESCRIPTION.

    Returns
    -------
    ds : TYPE
        DESCRIPTION.

    """
    if not layer_ds.layer.equals(ds.layer):
        # do not change the original Dataset
        layer_ds = layer_ds.copy()
        # update layers in ds
        drop_vars = []
        for var in ds.data_vars:
            if "layer" in ds[var].dims:
                if var not in layer_ds.data_vars:
                    logger.info(
                        f"Variable {var} is dropped, as it has dimension layer, but is not defined in layer_ds"
                    )
                drop_vars.append(var)
        if len(drop_vars) > 0:
            ds = ds.drop_vars(drop_vars)
        ds = ds.assign_coords({"layer": layer_ds.layer})
    if method in ["nearest", "linear"]:
        layer_ds = layer_ds.interp(
            x=ds.x, y=ds.y, method="nearest", kwargs={"fill_value": None}
        )
        for var in layer_ds.data_vars:
            ds[var] = layer_ds[var]
    else:
        for var in layer_ds.data_vars:
            ds[var] = structured_da_to_ds(layer_ds[var], ds, method=method)
    ds = extrapolate_ds(ds)
    ds = fill_nan_top_botm_kh_kv(ds, **kwargs)
    return ds


def col_to_list(col_in, ds, cellids):
    """Convert array data in ds to a list of values for specific cells.

    This function is typically used to create a rec_array with stress period
    data for the modflow packages. Can be used for structured and
    vertex grids.

    Parameters
    ----------
    col_in : xarray.DatArray, str, int or float
        if col_in is a str type it is the name of the column in ds.
        if col_in is an int or a float it is a value that will be used for all
        cells in cellids.
    ds : xarray.Dataset
        dataset with model data. Can have dimension (layer, y, x) or
        (layer, icell2d).
    cellids : tuple of numpy arrays
        tuple with indices of the cells that will be used to create the list
        with values. There are 3 options:
            1.   cellids contains (layers, rows, columns)
            2.   cellids contains (rows, columns) or (layers, icell2ds)
            3.   cellids contains (icell2ds)

    Raises
    ------
    ValueError
        raised if the cellids are in the wrong format.

    Returns
    -------
    col_lst : list
        raster values from ds presented in a list per cell.
    """

    if isinstance(col_in, str):
        col_in = ds[col_in]
    if isinstance(col_in, xr.DataArray):
        if len(cellids) == 3:
            # 3d grid
            col_lst = [
                col_in.data[lay, row, col]
                for lay, row, col in zip(cellids[0], cellids[1], cellids[2])
            ]
        elif len(cellids) == 2:
            # 2d grid or vertex 3d grid
            col_lst = [
                col_in.data[row, col]
                for row, col in zip(cellids[0], cellids[1])
            ]
        elif len(cellids) == 1:
            # 2d vertex grid
            col_lst = col_in.data[cellids[0]]
        else:
            raise ValueError(
                f"could not create a column list for col_in={col_in}"
            )
    else:
        col_lst = [col_in] * len(cellids[0])

    return col_lst


def lrc_to_reclist(layers, rows, columns, cellids, ds, col1=None, col2=None, col3=None):
    """Create a reclist for stress period data from a set of cellids.

    Used for structured grids.


    Parameters
    ----------
    layers : list or numpy.ndarray
        list with the layer for each cell in the reclist.
    rows : list or numpy.ndarray
        list with the rows for each cell in the reclist.
    columns : list or numpy.ndarray
        list with the columns for each cell in the reclist.
    cellids : tuple of numpy arrays
        tuple with indices of the cells that will be used to create the list
        with values.
    ds : xarray.Dataset
        dataset with model data. Can have dimension (layer, y, x) or
        (layer, icell2d).
    col1 : str, int or float, optional
        1st column of the reclist, if None the reclist will be a list with
        ((layer,row,column)) for each row.

        col1 should be the following value for each package (can also be the
            name of a timeseries):
            rch: recharge [L/T]
            ghb: head [L]
            drn: drain level [L]
            chd: head [L]

    col2 : str, int or float, optional
        2nd column of the reclist, if None the reclist will be a list with
        ((layer,row,column), col1) for each row.

        col2 should be the following value for each package (can also be the
            name of a timeseries):
            ghb: conductance [L^2/T]
            drn: conductance [L^2/T]

    col3 : str, int or float, optional
        3th column of the reclist, if None the reclist will be a list with
        ((layer,row,column), col1, col2) for each row.

        col3 should be the following value for each package (can also be the
            name of a timeseries):

    Raises
    ------
    ValueError
        Question: will this error ever occur?.

    Returns
    -------
    reclist : list of tuples
        every row consist of ((layer,row,column), col1, col2, col3).
    """
    if col1 is None:
        reclist = list(zip(zip(layers, rows, columns)))
    elif (col1 is not None) and col2 is None:
        col1_lst = col_to_list(col1, ds, cellids)
        reclist = list(zip(zip(layers, rows, columns), col1_lst))
    elif (col2 is not None) and col3 is None:
        col1_lst = col_to_list(col1, ds, cellids)
        col2_lst = col_to_list(col2, ds, cellids)
        reclist = list(zip(zip(layers, rows, columns), col1_lst, col2_lst))
    elif col3 is not None:
        col1_lst = col_to_list(col1, ds, cellids)
        col2_lst = col_to_list(col2, ds, cellids)
        col3_lst = col_to_list(col3, ds, cellids)
        rec_list = list(
            zip(zip(layers, rows, columns), col1_lst, col2_lst, col3_lst)
        )
    else:
        raise ValueError(
            "invalid combination of values for col1, col2 and col3"
        )

    return reclist


def lcid_to_reclist(layers, cellids, ds, col1=None, col2=None, col3=None):
    """Create a reclist for stress period data from a set of cellids.

    Used for vertex grids.


    Parameters
    ----------
    layers : list or numpy.ndarray
        list with the layer for each cell in the reclist.
    cellids : tuple of numpy arrays
        tuple with indices of the cells that will be used to create the list
        with values for a column. There are 2 options:
            1. cellids contains (layers, cids)
            2. cellids contains (cids)
    ds : xarray.Dataset
        dataset with model data. Should have dimensions (layer, icell2d).
    col1 : str, int or float, optional
        1st column of the reclist, if None the reclist will be a list with
        ((layer,icell2d)) for each row. col1 should be the following value for
        each package (can also be the name of a timeseries):
        -   rch: recharge [L/T]
        -   ghb: head [L]
        -   drn: drain level [L]
        -   chd: head [L]
        -   riv: stage [L]

    col2 : str, int or float, optional
        2nd column of the reclist, if None the reclist will be a list with
        ((layer,icell2d), col1) for each row. col2 should be the following
        value for each package (can also be the name of a timeseries):
        -   ghb: conductance [L^2/T]
        -   drn: conductance [L^2/T]
        -   riv: conductacnt [L^2/T]

    col3 : str, int or float, optional
        3th column of the reclist, if None the reclist will be a list with
        ((layer,icell2d), col1, col2) for each row. col3 should be the following
        value for each package (can also be the name of a timeseries):
        -   riv: bottom [L]

    Raises
    ------
    ValueError
        Question: will this error ever occur?.

    Returns
    -------
    reclist : list of tuples
        every row consist of ((layer, icell2d), col1, col2, col3)
        grids.
    """
    if col1 is None:
        reclist = list(zip(zip(layers, cellids[-1])))
    elif (col1 is not None) and col2 is None:
        col1_lst = col_to_list(col1, ds, cellids)
        reclist = list(zip(zip(layers, cellids[-1]), col1_lst))
    elif (col2 is not None) and col3 is None:
        col1_lst = col_to_list(col1, ds, cellids)
        col2_lst = col_to_list(col2, ds, cellids)
        reclist = list(zip(zip(layers, cellids[-1]), col1_lst, col2_lst))
    elif col3 is not None:
        col1_lst = col_to_list(col1, ds, cellids)
        col2_lst = col_to_list(col2, ds, cellids)
        col3_lst = col_to_list(col3, ds, cellids)
        rec_list = list(
            zip(zip(layers, cellids[-1]), col1_lst, col2_lst, col3_lst)
        )
    else:
        raise ValueError(
            "invalid combination of values for col1, col2 and col3"
        )

    return reclist


def da_to_reclist(
    ds,
    mask,
    col1=None,
    col2=None,
    col3=None,
    layer=0,
    first_active_layer=False,
    only_active_cells=True,
):
    """Create a reclist for stress period data from a model dataset.

    Used for vertex grids.


    Parameters
    ----------
    ds : xarray.Dataset
        dataset with model data and dimensions (layer, icell2d)
    mask : xarray.DataArray for booleans
        True for the cells that will be used in the rec list.
    col1 : str, int or float, optional
        1st column of the reclist, if None the reclist will be a list with
        (cellid,) for each row.

        col1 should be the following value for each package (can also be the
            name of a timeseries):
            rch: recharge [L/T]
            ghb: head [L]
            drn: drain level [L]
            chd: head [L]

    col2 : str, int or float, optional
        2nd column of the reclist, if None the reclist will be a list with
        (cellid, col1) for each row.

        col2 should be the following value for each package (can also be the
            name of a timeseries):
            ghb: conductance [L^2/T]
            drn: conductance [L^2/T]

    col3 : str, int or float, optional
        3th column of the reclist, if None the reclist will be a list with
        (cellid, col1, col2) for each row.

        col3 should be the following value for each package (can also be the
            name of a timeseries):
            riv: bottom [L]
    layer : int, optional
        layer used in the reclist. Not used if layer is in the dimensions of
        mask or if first_active_layer is True. The default is 0
    first_active_layer : bool, optional
        If True an extra mask is applied to use the first active layer of each
        cell in the grid. Not used if layer is in the dimensions of mask. The
        default is False.
    only_active_cells : bool, optional
        If True an extra mask is used to only include cells with an idomain
        of 1. The default is True.

    Returns
    -------
    reclist : list of tuples
        every row consist of ((layer,icell2d), col1, col2, col3).
    """
    if "layer" in mask.dims:
        if only_active_cells:
            cellids = np.where((mask) & (ds["idomain"] == 1))
            ignore_cells = np.sum((mask) & (ds["idomain"] != 1))
            if ignore_cells > 0:
                logger.info(
                    f"ignore {ignore_cells} out of {np.sum(mask)} cells because idomain is inactive"
                )
        else:
            cellids = np.where(mask)

        if "icell2d" in mask.dims:
            layers = cellids[0]
            return lcid_to_reclist(layers, cellids, ds, col1, col2, col3)
        else:
            layers = cellids[0]
            rows = cellids[1]
            columns = cellids[2]
            return lrc_to_reclist(
                layers, rows, columns, cellids, ds, col1, col2, col3
            )
    else:
        if first_active_layer:
<<<<<<< HEAD
            if "first_active_layer" not in ds:
                ds["first_active_layer"] = get_first_active_layer_from_idomain(
                    ds["idomain"]
                )

            cellids = np.where(
                (mask) & (ds["first_active_layer"] != ds.nodata)
            )
            layers = col_to_list("first_active_layer", ds, cellids)
=======
            fal = get_first_active_layer(ds)
            cellids = np.where((mask) & (fal != fal.attrs["_FillValue"]))
            layers = col_to_list(fal, ds, cellids)
>>>>>>> 5a26af48
        elif only_active_cells:
            cellids = np.where((mask) & (ds["idomain"][layer] == 1))
            ignore_cells = np.sum((mask) & (ds["idomain"][layer] != 1))
            if ignore_cells > 0:
                logger.info(
                    f"ignore {ignore_cells} out of {np.sum(mask)} cells because idomain is inactive"
                )
            layers = col_to_list(layer, ds, cellids)
        else:
            cellids = np.where(mask)
            layers = col_to_list(layer, ds, cellids)

        if "icell2d" in mask.dims:
            return lcid_to_reclist(layers, cellids, ds, col1, col2, col3)
        else:
            rows = cellids[-2]
            columns = cellids[-1]

            return lrc_to_reclist(
                layers, rows, columns, cellids, ds, col1, col2, col3
            )


def polygon_to_area(modelgrid, polygon, da, gridtype="structured"):
    """create a grid with the surface area in each cell based on a polygon
    value.

    Parameters
    ----------
    modelgrid : flopy.discretization.structuredgrid.StructuredGrid
        grid.
    polygon : shapely.geometry.polygon.Polygon
        polygon feature.
    da : xarray.DataArray
        data array that is filled with polygon data

    Returns
    -------
    area_array : xarray.DataArray
        area of polygon within each modelgrid cell
    """
    if polygon.type == "Polygon":
        pass
    elif polygon.type == "MultiPolygon":
        Warning(
            "function not tested for MultiPolygon type, can have unexpected results"
        )
    else:
        raise TypeError(
            f'input geometry should by of type "Polygon" not {polygon.type}'
        )

    ix = GridIntersect(modelgrid, method="vertex")
    opp_cells = ix.intersect(polygon)

    if gridtype == "structured":
        area_array = util.get_da_from_da_ds(da, dims=("y", "x"), data=0)
        for opp_row in opp_cells:
            area = opp_row[-2]
            area_array[opp_row[0][0], opp_row[0][1]] = area
    elif gridtype == "vertex":
        area_array = util.get_da_from_da_ds(da, dims=("icell2d",), data=0)
        cids = opp_cells.cellids
        area = opp_cells.areas
        area_array[cids.astype(int)] = area

    return area_array


def gdf_to_data_array_struc(
    gdf, gwf, field="VALUE", agg_method=None, interp_method=None
):
    """Project vector data on a structured grid. Aggregate data if multiple
    geometries are in a single cell

    Parameters
    ----------
    gdf : geopandas.GeoDataframe
        vector data can only contain a single geometry type.
    gwf : flopy groundwater flow model
        model with a structured grid.
    field : str, optional
        column name in the geodataframe. The default is 'VALUE'.
    interp_method : str or None, optional
        method to obtain values in cells without geometry by interpolating
        between cells with values. Options are 'nearest' and 'linear'.
    agg_method : str, optional
        aggregation method to handle multiple geometries in one cell, options
        are:
        - max, min, mean,
        - length_weighted (lines), max_length (lines),
        - area_weighted (polygon), max_area (polygon).
        The default is 'max'.

    Returns
    -------
    da : xarray DataArray
        DESCRIPTION.

    """
    x = gwf.modelgrid.get_xcellcenters_for_layer(0)[0]
    y = gwf.modelgrid.get_ycellcenters_for_layer(0)[:, 0]
    da = xr.DataArray(np.nan, dims=("y", "x"), coords={"y": y, "x": x})

    # interpolate data
    if interp_method is not None:
        arr = interpolate_gdf_to_array(
            gdf, gwf, field=field, method=interp_method
        )
        da.values = arr

        return da

    gdf_cellid = gdf_to_grid(gdf, gwf)

    if gdf_cellid.cellid.duplicated().any():
        # aggregate data
        if agg_method is None:
            raise ValueError(
                "multiple geometries in one cell please define aggregation method"
            )
        gdf_agg = aggregate_vector_per_cell(
            gdf_cellid, {field: agg_method}, gwf
        )
    else:
        # aggregation not neccesary
        gdf_agg = gdf_cellid[[field]]
        gdf_agg.set_index(
            pd.MultiIndex.from_tuples(gdf_cellid.cellid.values), inplace=True
        )

    for ind, row in gdf_agg.iterrows():
        da.values[ind[0], ind[1]] = row[field]

    return da


def gdf_to_da(gdf, ds, column, agg_method=None, fill_value=np.NaN):
    """Project vector data on a structured grid. Aggregate data if multiple
    geometries are in a single cell. This method replaces
    gdf_to_data_array_struc.

    Parameters
    ----------
    gdf : geopandas.GeoDataframe
        vector data can only contain a single geometry type.
    gwf : flopy groundwater flow model
        model with a structured grid.
    column : str
        column name in the geodataframe.
    agg_method : str, optional
        aggregation method to handle multiple geometries in one cell, options
        are:
        - max, min, mean,
        - length_weighted (lines), max_length (lines),
        - area_weighted (polygon), area_max (polygon).
        The default is 'max'.

    Returns
    -------
    da : xarray DataArray
        The DataArray with the projected vector data.

    """
    gdf_cellid = gdf_to_grid(gdf, ds)
    if gdf_cellid.cellid.duplicated().any():
        # aggregate data
        if agg_method is None:
            raise ValueError(
                "multiple geometries in one cell please define aggregation method"
            )
        gdf_agg = aggregate_vector_per_cell(gdf_cellid, {column: agg_method})
    else:
        # aggregation not neccesary
        gdf_agg = gdf_cellid[[column]]
        gdf_agg.set_index(
            pd.MultiIndex.from_tuples(gdf_cellid.cellid.values), inplace=True
        )
    da = util.get_da_from_da_ds(ds, dims=ds.top.dims, data=fill_value)
    for ind, row in gdf_agg.iterrows():
        da.values[ind] = row[column]
    da.attrs["_FillValue"] = fill_value
    return da


def add_info_to_gdf(
    gdf_to,
    gdf_from,
    columns=None,
    desc="",
    silent=False,
    min_total_overlap=0.5,
    geom_type="Polygon",
):
    """
    Add information from gdf_from to gdf_to

    Parameters
    ----------
    gdf_to : TYPE
        DESCRIPTION.
    gdf_from : TYPE
        DESCRIPTION.
    columns : TYPE, optional
        DESCRIPTION. The default is None.
    desc : TYPE, optional
        DESCRIPTION. The default is "".
    silent : TYPE, optional
        DESCRIPTION. The default is False.
    min_total_overlap : TYPE, optional
        DESCRIPTION. The default is 0.5.
    geom_type : TYPE, optional
        DESCRIPTION. The default is "Polygon".

    Raises
    ------

        DESCRIPTION.

    Returns
    -------
    gdf_to : TYPE
        DESCRIPTION.

    """

    gdf_to = gdf_to.copy()
    if columns is None:
        columns = gdf_from.columns[~gdf_from.columns.isin(gdf_to.columns)]
    s = STRtree(gdf_from.geometry, items=gdf_from.index)
    for index in tqdm(gdf_to.index, desc=desc, disable=silent):
        geom_to = gdf_to.geometry[index]
        inds = s.query_items(geom_to)
        if len(inds) == 0:
            continue
        overlap = gdf_from.geometry[inds].intersection(geom_to)
        if geom_type is None:
            geom_type = overlap.geom_type.iloc[0]
        if geom_type in ["Polygon", "MultiPolygon"]:
            measure_org = geom_to.area
            measure = overlap.area
        elif geom_type in ["LineString", "MultiLineString"]:
            measure_org = geom_to.length
            measure = overlap.length
        else:
            msg = f"Unsupported geometry type: {geom_type}"
            raise (Exception(msg))

        if np.any(measure.sum() > min_total_overlap * measure_org):
            # take the largest
            ind = measure.idxmax()
            gdf_to.loc[index, columns] = gdf_from.loc[ind, columns]
    return gdf_to


def interpolate_gdf_to_array(gdf, gwf, field="values", method="nearest"):
    """interpolate data from a point gdf


    Parameters
    ----------
    gdf : geopandas.GeoDataframe
        vector data can only contain a single geometry type.
    gwf : flopy groundwater flow model
        model with a structured grid.
    field : str, optional
        column name in the geodataframe. The default is 'values'.
    method : str or None, optional
        method to obtain values in cells without geometry by interpolating
        between cells with values. Options are 'nearest' and 'linear'.

    Returns
    -------
    arr : np.array
        numpy array with interpolated data.

    """
    # check geometry
    geom_types = gdf.geometry.type.unique()
    if geom_types[0] != "Point":
        raise NotImplementedError(
            "can only use interpolation with point geometries"
        )

    # check field
    if field not in gdf.columns:
        raise ValueError(f"Missing column in DataFrame: {field}")

    points = np.array([[g.x, g.y] for g in gdf.geometry])
    values = gdf[field].values
    xi = np.vstack(
        (
            gwf.modelgrid.xcellcenters.flatten(),
            gwf.modelgrid.ycellcenters.flatten(),
        )
    ).T
    vals = griddata(points, values, xi, method=method)
    arr = np.reshape(vals, (gwf.modelgrid.nrow, gwf.modelgrid.ncol))

    return arr


def _agg_max_area(gdf, col):
    return gdf.loc[gdf.area.idxmax(), col]


def _agg_area_weighted(gdf, col):
    nanmask = gdf[col].isna()
    aw = (gdf.area * gdf[col]).sum(skipna=True) / gdf.loc[~nanmask].area.sum()
    return aw


def _agg_max_length(gdf, col):
    return gdf.loc[gdf.length.idxmax(), col]


def _agg_length_weighted(gdf, col):
    nanmask = gdf[col].isna()
    aw = (gdf.length * gdf[col]).sum(skipna=True) / gdf.loc[
        ~nanmask
    ].length.sum()
    return aw


def _agg_nearest(gdf, col, gwf):
    cid = gdf["cellid"].values[0]
    cellcenter = Point(
        gwf.modelgrid.xcellcenters[0][cid[1]],
        gwf.modelgrid.ycellcenters[:, 0][cid[0]],
    )
    val = gdf.iloc[gdf.distance(cellcenter).argmin()].loc[col]
    return val


def _get_aggregates_values(group, fields_methods, gwf=None):

    agg_dic = {}
    for field, method in fields_methods.items():
        # aggregation is only necesary if group shape is greater than 1
        if group.shape[0] == 1:
            agg_dic[field] = group[field].values[0]
        if method == "max":
            agg_dic[field] = group[field].max()
        elif method == "min":
            agg_dic[field] = group[field].min()
        elif method == "mean":
            agg_dic[field] = group[field].mean()
        elif method == "nearest":
            agg_dic[field] = _agg_nearest(group, field, gwf)
        elif method == "length_weighted":  # only for lines
            agg_dic[field] = _agg_length_weighted(group, field)
        elif method == "max_length":  # only for lines
            agg_dic[field] = _agg_max_length(group, field)
        elif method == "area_weighted":  # only for polygons
            agg_dic[field] = _agg_area_weighted(group, field)
        elif method == "max_area":  # only for polygons
            agg_dic[field] = _agg_max_area(group, field)
        elif method == "center_grid":  # only for polygons
            raise NotImplementedError
        else:
            raise ValueError(f"Method '{method}' not recognized!")

    return agg_dic


def aggregate_vector_per_cell(gdf, fields_methods, gwf=None):
    """Aggregate vector features per cell.

    Parameters
    ----------
    gdf : geopandas.GeoDataFrame
        GeoDataFrame containing points, lines or polygons per grid cell.
    fields_methods: dict
        fields (keys) in the Geodataframe with their aggregation method (items)
        aggregation methods can be:
        max, min, mean, length_weighted (lines), max_length (lines),
        area_weighted (polygon), area_max (polygon).
    gwf : flopy Groundwater flow model
        only necesary if one of the field methods is 'nearest'

    Returns
    -------
    celldata : pd.DataFrame
        DataFrame with aggregated surface water parameters per grid cell
    """
    # check geometry types
    geom_types = gdf.geometry.type.unique()
    if len(geom_types) > 1:
        if (
            len(geom_types) == 2
            and ("Polygon" in geom_types)
            and ("MultiPolygon" in geom_types)
        ):
            pass
        else:
            raise TypeError("cannot aggregate geometries of different types")
    if bool({"length_weighted", "max_length"} & set(fields_methods.values())):
        assert (
            geom_types[0] == "LineString"
        ), "can only use length methods with line geometries"
    if bool({"area_weighted", "max_area"} & set(fields_methods.values())):
        if ("Polygon" in geom_types) or ("MultiPolygon" in geom_types):
            pass
        else:
            raise TypeError(
                "can only use area methods with polygon geometries"
            )

    # check fields
    missing_cols = set(fields_methods.keys()).difference(gdf.columns)
    if len(missing_cols) > 0:
        raise ValueError(f"Missing columns in DataFrame: {missing_cols}")

    # aggregate data
    gr = gdf.groupby(by="cellid")
    celldata = pd.DataFrame(index=gr.groups.keys())
    for cid, group in tqdm(gr, desc="Aggregate vector data"):
        agg_dic = _get_aggregates_values(group, fields_methods, gwf)
        for key, item in agg_dic.items():
            celldata.loc[cid, key] = item

    return celldata


def gdf_to_bool_data_array(gdf, mfgrid, ds):
    """convert a GeoDataFrame with polygon geometries into a data array
    corresponding to the modelgrid in which each cell is 1 (True) if one or
    more geometries are (partly) in that cell.

    Parameters
    ----------
    gdf : geopandas.GeoDataFrame or shapely.geometry
        shapes that will be rasterised.
    mfgrid : flopy grid
        model grid.
    ds : xr.DataSet
        xarray with model data

    Returns
    -------
    da : xr.DataArray
        1 if polygon is in cell, 0 otherwise. Grid dimensions according to
        ds and mfgrid.
    """

    # build list of gridcells
    ix = GridIntersect(mfgrid, method="vertex")

    if ds.gridtype == "structured":
        da = util.get_da_from_da_ds(ds, dims=("y", "x"), data=0)
    elif ds.gridtype == "vertex":
        da = util.get_da_from_da_ds(ds, dims=("icell2d",), data=0)
    else:
        raise ValueError(
            "function only support structured or vertex gridtypes"
        )

    if isinstance(gdf, gpd.GeoDataFrame):
        geoms = gdf.geometry.values
    elif isinstance(gdf, shapely.geometry.base.BaseGeometry):
        geoms = [gdf]

    for geom in geoms:
        cids = ix.intersects(geom)["cellids"].astype(int)
        if ds.gridtype == "structured":
            ncol = mfgrid.ncol
            for cid in cids:
                # TODO: temporary fix until flopy intersect on structured
                # grid returns row, col again.
                i = int((cid) / ncol)
                j = cid - i * ncol
                da[i, j] = 1
        elif ds.gridtype == "vertex":
            da[cids] = 1

    return da


def gdf_to_bool_dataset(ds, gdf, mfgrid, da_name):
    """convert a GeoDataFrame with polygon geometries into a model dataset with
    a data_array named 'da_name' in which each cell is 1 (True) if one or more
    geometries are (partly) in that cell.

    Parameters
    ----------
    gdf : geopandas.GeoDataFrame
        polygon shapes with surface water.
    mfgrid : flopy grid
        model grid.
    ds : xr.DataSet
        xarray with model data

    Returns
    -------
    ds_out : xr.Dataset
        Dataset with a single DataArray, this DataArray is 1 if polygon is in
        cell, 0 otherwise. Grid dimensions according to ds and mfgrid.
    """
    ds_out = util.get_ds_empty(ds)
    ds_out[da_name] = gdf_to_bool_data_array(gdf, mfgrid, ds)

    return ds_out


def gdf_to_grid(
    gdf,
    ml=None,
    method="vertex",
    ix=None,
    desc="Intersecting with grid",
    **kwargs,
):
    """Cut a geodataframe gdf by the grid of a flopy modflow model ml. This
    method is just a wrapper around the GridIntersect method from flopy.

    Parameters
    ----------
    gdf : geopandas.GeoDataFrame
        A GeoDataFrame that needs to be cut by the grid. The GeoDataFrame can
        consist of multiple types (Point, LineString, Polygon and the Multi-
        variants).
    ml : flopy.modflow.Modflow or flopy.mf6.ModflowGwf or xarray.Dataset, optional
        The flopy model or xarray dataset that defines the grid. When a Dataset is
        supplied, and the grid is rotated, the geodataframe is transformed in model
        coordinates. The default is None.
    method : string, optional
        Method passed to the GridIntersect-class. The default is 'vertex'.
    ix : flopy.utils.GridIntersect, optional
        GridIntersect, if not provided the modelgrid in ml is used.
    **kwargs : keyword arguments
        keyword arguments are passed to the intersect_*-methods.

    Returns
    -------
    geopandas.GeoDataFrame
        The GeoDataFrame with the geometries per grid-cell.
    """
    if ml is None and ix is None:
        raise (Exception("Either specify ml or ix"))

    if ml is not None:
        if isinstance(ml, xr.Dataset):
            ds = ml
            modelgrid = modelgrid_from_ds(ds, rotated=False)
            if "angrot" in ds.attrs and ds.attrs["angrot"] != 0.0:
                # transform gdf into model coordinates
                affine = get_affine_world_to_mod(ds)
                gdf = affine_transform_gdf(gdf, affine)
        else:
            modelgrid = ml.modelgrid
            if modelgrid.angrot != 0:
                raise NotImplementedError(
                    "please use a model dataset instead of a model"
                )

    if ix is None:
        ix = flopy.utils.GridIntersect(modelgrid, method=method)
    shps = []
    geometry = gdf._geometry_column_name
    for _, shp in tqdm(gdf.iterrows(), total=gdf.shape[0], desc=desc):
        r = ix.intersect(shp[geometry], **kwargs)
        for i in range(r.shape[0]):
            shpn = shp.copy()
            shpn["cellid"] = r["cellids"][i]
            shpn[geometry] = r["ixshapes"][i]
            shps.append(shpn)
    return gpd.GeoDataFrame(shps, geometry=geometry)


def get_thickness_from_topbot(top, bot):
    """get thickness from data arrays with top and bots.

    Parameters
    ----------
    top : xr.DataArray
        raster with top of each cell. dimensions should be (y,x) or (icell2d).
    bot : xr.DataArray
        raster with bottom of each cell. dimensions should be (layer, y,x) or
        (layer, icell2d).

    Returns
    -------
    thickness : xr.DataArray
        raster with thickness of each cell. dimensions should be (layer, y,x)
        or (layer, icell2d).
    """
    DeprecationWarning(
        "function is deprecated please use calculate_thickness function instead"
    )

    if np.ndim(top) > 2:
        raise NotImplementedError("function works only for 2d top")

    # get thickness
    if bot.ndim == 3:
        thickness = util.get_da_from_da_ds(bot, dims=("layer", "y", "x"))
    elif bot.ndim == 2:
        thickness = util.get_da_from_da_ds(bot, dims=("layer", "icell2d"))
    else:
        raise ValueError(
            "function only support structured or vertex gridtypes"
        )

    for lay in range(len(bot)):
        if lay == 0:
            thickness[lay] = top - bot[lay]
        else:
            thickness[lay] = bot[lay - 1] - bot[lay]

    return thickness


def get_vertices_arr(
    ds, modelgrid=None, vert_per_cid=4, epsilon=0, rotated=False
):
    """get vertices of a vertex modelgrid from a ds or the modelgrid.
    Only return the 4 corners of each cell and not the corners of
    adjacent cells thus limiting the vertices per cell to 4 points.

    This method uses the xvertices and yvertices attributes of the modelgrid.
    When no modelgrid is supplied, a modelgrid-object is created from ds.

    Parameters
    ----------
    ds : xr.DataSet
        model dataset, attribute grid_type should be 'vertex'
    modelgrid : flopy.discretization.vertexgrid.VertexGrid
        vertex grid with attributes xvertices and yvertices.
    vert_per_cid : int or None:
        number of vertices per cell:
        - 4 return the 4 vertices of each cell
        - 5 return the 4 vertices of each cell + one duplicate vertex
        (sometimes useful if you want to create polygons)
        - anything else, the maximum number of vertices. For locally refined
        cells this includes all the vertices adjacent to the cell.

        if vert_per_cid is 4 or 5 vertices are removed using the
        Ramer-Douglas-Peucker Algorithm -> https://github.com/fhirschmann/rdp.
    epsilon : int or float, optional
        epsilon in the rdp algorithm. I (Onno) think this is: the maximum
        distance between a line and a point for which the point is considered
        to be on the line. The default is 0.

    Returns
    -------
    vertices_arr : numpy array
         Vertex coördinates per cell with dimensions(cid, no_vert, 2).
    """

    # obtain

    if modelgrid is None:
        modelgrid = modelgrid_from_ds(ds, rotated=rotated)
    xvert = modelgrid.xvertices
    yvert = modelgrid.yvertices
    if vert_per_cid == 4:
        coord_list = []
        for xv, yv in zip(xvert, yvert):
            coords = rdp(list(zip(xv, yv)), epsilon=epsilon)[:-1]
            if len(coords) > 4:
                raise RuntimeError(
                    "unexpected number of coördinates, you probably want to change epsilon"
                )
            coord_list.append(coords)
        vertices_arr = np.array(coord_list)
    elif vert_per_cid == 5:
        coord_list = []
        for xv, yv in zip(xvert, yvert):
            coords = rdp(list(zip(xv, yv)), epsilon=epsilon)
            if len(coords) > 5:
                raise RuntimeError(
                    "unexpected number of coördinates, you probably want to change epsilon"
                )
            coord_list.append(coords)
        vertices_arr = np.array(coord_list)
    else:
        raise NotImplementedError()

    return vertices_arr


def get_vertices(ds, modelgrid=None, vert_per_cid=4, epsilon=0, rotated=False):
    """get vertices of a vertex modelgrid from a ds or the modelgrid.
    Only return the 4 corners of each cell and not the corners of
    adjacent cells thus limiting the vertices per cell to 4 points.

    This method uses the xvertices and yvertices attributes of the modelgrid.
    When no modelgrid is supplied, a modelgrid-object is created from ds.

    Parameters
    ----------
    ds : xr.DataSet
        model dataset, attribute grid_type should be 'vertex'
    modelgrid : flopy.discretization.vertexgrid.VertexGrid
        vertex grid with attributes xvertices and yvertices.
    vert_per_cid : int or None:
        number of vertices per cell:
        - 4 return the 4 vertices of each cell
        - 5 return the 4 vertices of each cell + one duplicate vertex
        (sometimes useful if you want to create polygons)
        - anything else, the maximum number of vertices. For locally refined
        cells this includes all the vertices adjacent to the cell.

        if vert_per_cid is 4 or 5 vertices are removed using the
        Ramer-Douglas-Peucker Algorithm -> https://github.com/fhirschmann/rdp.
    epsilon : int or float, optional
        epsilon in the rdp algorithm. I (Onno) think this is: the maximum
        distance between a line and a point for which the point is considered
        to be on the line. The default is 0.

    Returns
    -------
    vertices_da : xarray DataArray
         Vertex coördinates per cell with dimensions(cid, no_vert, 2).
    """

    # obtain

    vertices_arr = get_vertices_arr(
        ds,
        modelgrid=modelgrid,
        vert_per_cid=vert_per_cid,
        epsilon=epsilon,
        rotated=rotated,
    )

    vertices_da = xr.DataArray(
        vertices_arr,
        dims=("icell2d", "vert_per_cid", "xy"),
        coords={"xy": ["x", "y"]},
    )

    return vertices_da


@cache.cache_netcdf
def mask_model_edge(ds, idomain):
    """get data array which is 1 for every active cell (defined by idomain) at
    the boundaries of the model (xmin, xmax, ymin, ymax). Other cells are 0.

    Parameters
    ----------
    ds : xarray.Dataset
        dataset with model data.
    idomain : xarray.DataArray
        idomain used to get active cells and shape of DataArray

    Returns
    -------
    ds_out : xarray.Dataset
        dataset with edge mask array
    """
    # add constant head cells at model boundaries
    if "angrot" in ds.attrs and ds.attrs["angrot"] != 0.0:
        raise NotImplementedError(
            "model edge not yet calculated for rotated grids"
        )

    # get mask with grid edges
    xmin = ds["x"] == ds["x"].min()
    xmax = ds["x"] == ds["x"].max()
    ymin = ds["y"] == ds["y"].min()
    ymax = ds["y"] == ds["y"].max()

    ds_out = util.get_ds_empty(ds)

    if ds.gridtype == "structured":
        mask2d = ymin | ymax | xmin | xmax

        # assign 1 to cells that are on the edge and have an active idomain
        ds_out["edge_mask"] = xr.zeros_like(idomain)
        for lay in ds.layer:
            ds_out["edge_mask"].loc[lay] = np.where(
                mask2d & (idomain.loc[lay] == 1), 1, 0
            )

    elif ds.gridtype == "vertex":
        mask = np.nonzero([xmin | xmax | ymin | ymax])[1]

        # assign 1 to cells that are on the edge, have an active idomain
        ds_out["edge_mask"] = xr.zeros_like(idomain)
        ds_out["edge_mask"].loc[:, mask] = 1
        ds_out["edge_mask"] = xr.where(idomain == 1, ds_out["edge_mask"], 0)

    return ds_out<|MERGE_RESOLUTION|>--- conflicted
+++ resolved
@@ -21,34 +21,16 @@
 from packaging import version
 from scipy.interpolate import griddata
 from shapely.geometry import Point
-from shapely.prepared import prep
 from shapely.strtree import STRtree
 from tqdm import tqdm
 
-<<<<<<< HEAD
 from .. import cache, util
-from .mlayers import get_first_active_layer_from_idomain, set_idomain
+from .mbase import extrapolate_ds
+from .mlayers import (fill_nan_top_botm_kh_kv, get_first_active_layer,
+                      get_first_active_layer_from_idomain, set_idomain)
 from .rdp import rdp
-=======
-from .. import util
-from .mlayers import (
-    set_idomain,
-    get_first_active_layer,
-    fill_nan_top_botm_kh_kv,
-)
->>>>>>> 5a26af48
-from .resample import (
-    affine_transform_gdf,
-    get_affine_world_to_mod,
-<<<<<<< HEAD
-    get_resampled_ml_layer_ds_vertex,
-)
-=======
-    structured_da_to_ds,
-)
-from .mbase import extrapolate_ds
-from .rdp import rdp
->>>>>>> 5a26af48
+from .resample import (affine_transform_gdf, get_affine_world_to_mod,
+                       get_resampled_ml_layer_ds_vertex, structured_da_to_ds)
 
 logger = logging.getLogger(__name__)
 
@@ -250,13 +232,9 @@
         # create a modelgrid with only one layer, to speed up Gridgen
         top = ds["top"].values
         botm = ds["botm"].values[[0]]
-<<<<<<< HEAD
         modelgrid = modelgrid_from_ds(
             ds, rotated=False, nlay=1, top=top, botm=botm
         )
-=======
-        modelgrid = modelgrid_from_ds(ds, rotated=False, nlay=1, top=top, botm=botm)
->>>>>>> 5a26af48
         g = Gridgen(modelgrid, model_ws=model_ws, exe_name=exe_name)
 
     ds_has_rotation = "angrot" in ds.attrs and ds.attrs["angrot"] != 0.0
@@ -672,21 +650,9 @@
             )
     else:
         if first_active_layer:
-<<<<<<< HEAD
-            if "first_active_layer" not in ds:
-                ds["first_active_layer"] = get_first_active_layer_from_idomain(
-                    ds["idomain"]
-                )
-
-            cellids = np.where(
-                (mask) & (ds["first_active_layer"] != ds.nodata)
-            )
-            layers = col_to_list("first_active_layer", ds, cellids)
-=======
             fal = get_first_active_layer(ds)
             cellids = np.where((mask) & (fal != fal.attrs["_FillValue"]))
             layers = col_to_list(fal, ds, cellids)
->>>>>>> 5a26af48
         elif only_active_cells:
             cellids = np.where((mask) & (ds["idomain"][layer] == 1))
             ignore_cells = np.sum((mask) & (ds["idomain"][layer] != 1))
