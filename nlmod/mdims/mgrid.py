--- conflicted
+++ resolved
@@ -583,7 +583,9 @@
         if only_active_cells:
             cellids = np.where((mask) & (ds["idomain"] == 1))
             ignore_cells = np.sum((mask) & (ds["idomain"] != 1))
-            logger.info(f'ignore {ignore_cells} out of {np.sum(mask)} cells because idomain is inactive')
+            logger.info(
+                f"ignore {ignore_cells} out of {np.sum(mask)} cells because idomain is inactive"
+            )
         else:
             cellids = np.where(mask)
 
@@ -611,7 +613,9 @@
         elif only_active_cells:
             cellids = np.where((mask) & (ds["idomain"][layer] == 1))
             ignore_cells = np.sum((mask) & (ds["idomain"][layer] != 1))
-            logger.info(f'ignore {ignore_cells} out of {np.sum(mask)} cells because idomain is inactive')
+            logger.info(
+                f"ignore {ignore_cells} out of {np.sum(mask)} cells because idomain is inactive"
+            )
             layers = col_to_list(layer, ds, cellids)
         else:
             cellids = np.where(mask)
@@ -674,13 +678,9 @@
     return area_array
 
 
-<<<<<<< HEAD
-def gdf2data_array_struc(
+def gdf_to_data_array_struc(
     gdf, gwf, field="VALUE", agg_method=None, interp_method=None
 ):
-=======
-def gdf_to_data_array_struc(gdf, gwf, field="VALUE", agg_method=None, interp_method=None):
->>>>>>> af280f72
     """Project vector data on a structured grid. Aggregate data if multiple
     geometries are in a single cell
 
