# -*- coding: utf-8 -*-
"""
Created on Thu Jan  7 17:20:34 2021

@author: oebbe
"""
import numbers
import os
import sys

import flopy
import numpy as np
import xarray as xr

from .. import mdims
from . import recharge


def sim_tdis_gwf_ims_from_model_ds(model_ds,
                                   complexity='MODERATE',
                                   exe_name=None,
                                   verbose=False):
    """ create sim, tdis, gwf and ims package from the model dataset


    Parameters
    ----------
    model_ds : xarray.Dataset
        dataset with model data. Should have the dimension 'time' and the
        attributes: model_name, mfversion, model_ws, time_units, start_time, 
        perlen, nstp, tsmult
    exe_name: str, optional
        path to modflow executable, default is None, which assumes binaries
        are available in nlmod/bin directory. Binaries can be downloaded
        using `nlmod.util.download_mfbinaries()`.
    verbose : bool, optional
        print additional information. default is False

    Returns
    -------
    sim : flopy MFSimulation
        simulation object.
    gwf : flopy ModflowGwf
        groundwaterflow object.

    """

    # start creating model
    if verbose:
        print('creating modflow SIM, TDIS, GWF and IMS')

    if exe_name is None:
        exe_name = os.path.join(os.path.dirname(__file__),
                                '..', '..', 'bin', model_ds.mfversion)
        if sys.platform.startswith('win'):
            exe_name += ".exe"

    # Create the Flopy simulation object
    sim = flopy.mf6.MFSimulation(sim_name=model_ds.model_name,
                                 exe_name=exe_name,
                                 version=model_ds.mfversion,
                                 sim_ws=model_ds.model_ws)

    tdis_perioddata = get_tdis_perioddata(model_ds)

    # Create the Flopy temporal discretization object
    flopy.mf6.modflow.mftdis.ModflowTdis(sim,
                                         pname='tdis',
                                         time_units=model_ds.time_units,
                                         nper=len(model_ds.time),
                                         start_date_time=model_ds.start_time,
                                         perioddata=tdis_perioddata)

    # Create the Flopy groundwater flow (gwf) model object
    model_nam_file = '{}.nam'.format(model_ds.model_name)
    gwf = flopy.mf6.ModflowGwf(sim, modelname=model_ds.model_name,
                               model_nam_file=model_nam_file)

    # Create the Flopy iterative model solver (ims) Package object
    flopy.mf6.modflow.mfims.ModflowIms(sim, pname='ims',
                                       complexity=complexity)

    return sim, gwf


def dis_from_model_ds(model_ds, gwf, length_units='METERS',
                      angrot=0):
    """ get discretisation package from the model dataset


    Parameters
    ----------
    model_ds : xarray.Dataset
        dataset with model data.
    gwf : flopy ModflowGwf
        groundwaterflow object.
    length_units : str, optional
        length unit. The default is 'METERS'.
    angrot : int or float, optional
        rotation angle. The default is 0.

    Returns
    -------
    dis : TYPE
        discretisation package.

    """

    if model_ds.gridtype != 'structured':
        raise ValueError(
            f'cannot create dis package for gridtype -> {model_ds.gridtype}')

    # check attributes
    for att in ['delr', 'delc']:
        if isinstance(model_ds.attrs[att], np.float32):
            model_ds.attrs[att] = float(model_ds.attrs[att])

    dis = flopy.mf6.ModflowGwfdis(gwf,
                                  pname='dis',
                                  length_units=length_units,
                                  xorigin=model_ds.extent[0],
                                  yorigin=model_ds.extent[2],
                                  angrot=angrot,
                                  nlay=model_ds.dims['layer'],
                                  nrow=model_ds.dims['y'],
                                  ncol=model_ds.dims['x'],
                                  delr=model_ds.delr,
                                  delc=model_ds.delc,
                                  top=model_ds['top'].data,
                                  botm=model_ds['bot'].data,
                                  idomain=model_ds['idomain'].data,
                                  filename=f'{model_ds.model_name}.dis')

    return dis


def disv_from_model_ds(model_ds, gwf, gridprops,
                       length_units='METERS',
                       angrot=0):
    """ get discretisation vertices package from the model dataset



    Parameters
    ----------
    model_ds : xarray.Dataset
        dataset with model data.
    gwf : flopy ModflowGwf
        groundwaterflow object.
    gridprops : dictionary
        dictionary with grid properties output from gridgen.
    length_units : str, optional
        length unit. The default is 'METERS'.
    angrot : int or float, optional
        rotation angle. The default is 0.

    Returns
    -------
    disv : flopy ModflowGwfdisv
        disv package

    """

    disv = flopy.mf6.ModflowGwfdisv(gwf,
                                    idomain=model_ds['idomain'].data,
                                    xorigin=model_ds.extent[0],
                                    yorigin=model_ds.extent[2],
                                    length_units=length_units,
                                    angrot=angrot,
                                    **gridprops)

    return disv


def npf_from_model_ds(model_ds, gwf, icelltype=0,
                      save_flows=False,
                      **kwargs):
    """ get node property flow package from model dataset


    Parameters
    ----------
    model_ds : xarray.Dataset
        dataset with model data.
    gwf : flopy ModflowGwf
        groundwaterflow object.
    icelltype : int, optional
        celltype. The default is 0.
    save_flows : bool, optional
        value is passed to flopy.mf6.ModflowGwfnpf() to determine if cell by 
        cell flows should be saved to the cbb file. Default is False

    Raises
    ------
    NotImplementedError
        only icelltype 0 is implemented.

    Returns
    -------
    npf : flopy ModflowGwfnpf
        npf package.

    """

    if icelltype != 0:
        raise NotImplementedError()

    npf = flopy.mf6.ModflowGwfnpf(gwf,
                                  pname='npf',
                                  icelltype=icelltype,
                                  k=model_ds['kh'].data,
                                  k33=model_ds['kv'].data,
<<<<<<< HEAD
                                  save_flows=save_flows,
                                  **kwargs)
=======
                                  save_flows=True,
                                  save_specific_discharge=True)
>>>>>>> 9e1f714d

    return npf


def ghb_from_model_ds(model_ds, gwf, da_name):
    """ get general head boundary from model dataset


    Parameters
    ----------
    model_ds : xarray.Dataset
        dataset with model data.
    gwf : flopy ModflowGwf
        groundwaterflow object.
    da_name : str
        name of the ghb files in the model dataset.

    Raises
    ------
    ValueError
        raised if gridtype is not structured or unstructured.

    Returns
    -------
    ghb : flopy ModflowGwfghb
        ghb package

    """

    if model_ds.gridtype == 'structured':
        ghb_rec = mdims.data_array_2d_to_rec_list(model_ds,
                                                  model_ds[f'{da_name}_cond'] != 0,
                                                  col1=f'{da_name}_peil',
                                                  col2=f'{da_name}_cond',
                                                  first_active_layer=True,
                                                  only_active_cells=False,
                                                  layer=0)
    elif model_ds.gridtype == 'unstructured':
        ghb_rec = mdims.data_array_1d_unstr_to_rec_list(model_ds,
                                                        model_ds[f'{da_name}_cond'] != 0,
                                                        col1=f'{da_name}_peil',
                                                        col2=f'{da_name}_cond',
                                                        first_active_layer=True,
                                                        only_active_cells=False,
                                                        layer=0)
    else:
        raise ValueError(f'did not recognise gridtype {model_ds.gridtype}')

    if len(ghb_rec) > 0:
        ghb = flopy.mf6.ModflowGwfghb(gwf, print_input=True,
                                      maxbound=len(ghb_rec),
                                      stress_period_data=ghb_rec,
                                      save_flows=True)
        return ghb

    else:
        print('no ghb cells added')

        return None


def ic_from_model_ds(model_ds, gwf,
                     starting_head='starting_head'):
    """ get initial condictions package from model dataset


    Parameters
    ----------
    model_ds : xarray.Dataset
        dataset with model data.
    gwf : flopy ModflowGwf
        groundwaterflow object.
    starting_head : str, float or int, optional
        if type is int or float this is the starting head for all cells 
        If the type is str the data variable from model_ds is used as starting
        head. The default is 'starting_head'.

    Returns
    -------
    ic : flopy ModflowGwfic
        ic package

    """
    if isinstance(starting_head, str):
        pass
    elif isinstance(starting_head, numbers.Number):
        model_ds['starting_head'] = starting_head * \
            xr.ones_like(model_ds['idomain'])
        starting_head = 'starting_head'

    ic = flopy.mf6.ModflowGwfic(gwf, pname='ic',
                                strt=model_ds[starting_head].data)

    return ic


def sto_from_model_ds(model_ds, gwf,
                      sy=0.2, ss=0.000001,
                      iconvert=1, save_flows=False):
    """ get storage package from model dataset


    Parameters
    ----------
    model_ds : xarray.Dataset
        dataset with model data.
    gwf : flopy ModflowGwf
        groundwaterflow object.
    sy : float, optional
        DESCRIPTION. The default is 0.2.
    ss : float, optional
        specific storage. The default is 0.000001.
    iconvert : int, optional
        DESCRIPTION. The default is 1.
    save_flows : bool, optional
        value is passed to flopy.mf6.ModflowGwfsto() to determine if flows 
        should be saved to the cbb file. Default is False

    Returns
    -------
    sto : flopy ModflowGwfsto
        sto package

    """

    if model_ds.steady_state:
        return None
    else:
        if model_ds.steady_start:
            sts_spd = {0: True}
            trn_spd = {1: True}
        else:
            sts_spd = None
            trn_spd = {0: True}

        sto = flopy.mf6.ModflowGwfsto(gwf, pname='sto',
                                      save_flows=save_flows,
                                      iconvert=iconvert,
                                      ss=ss, sy=sy, steady_state=sts_spd,
                                      transient=trn_spd)
        return sto


def chd_at_model_edge_from_model_ds(model_ds, gwf, head='starting_head'):
    """ get constant head boundary at the model's edges from the model dataset


    Parameters
    ----------
    model_ds : xarray.Dataset
        dataset with model data.
    gwf : flopy ModflowGwf
        groundwaterflow object.
    head : str, optional
        name of data variable in model_ds that is used as the head in the chd
        cells. The default is 'starting_head'.

    Returns
    -------
    chd : flopy ModflowGwfchd
        chd package

    """
    # add constant head cells at model boundaries

    # get mask with grid edges
    xmin = model_ds['x'] == model_ds['x'].min()
    xmax = model_ds['x'] == model_ds['x'].max()
    ymin = model_ds['y'] == model_ds['y'].min()
    ymax = model_ds['y'] == model_ds['y'].max()

    if model_ds.gridtype == 'structured':
        mask2d = (ymin | ymax | xmin | xmax)

        # assign 1 to cells that are on the edge and have an active idomain
        model_ds['chd'] = xr.zeros_like(model_ds['idomain'])
        for lay in model_ds.layer:
            model_ds['chd'].loc[lay] = np.where(
                mask2d & (model_ds['idomain'].loc[lay] == 1), 1, 0)

        # get the stress_period_data
        chd_rec = mdims.data_array_3d_to_rec_list(model_ds,
                                                  model_ds['chd'] != 0,
                                                  col1=head)
    elif model_ds.gridtype == 'unstructured':
        mask = np.where([xmin | xmax | ymin | ymax])[1]

        # assign 1 to cells that are on the edge, have an active idomain
        model_ds['chd'] = xr.zeros_like(model_ds['idomain'])
        model_ds['chd'].loc[:, mask] = 1
        model_ds['chd'] = xr.where(model_ds['idomain'] == 1,
                                   model_ds['chd'], 0)

        # get the stress_period_data
        cellids = np.where(model_ds['chd'])
        chd_rec = list(zip(zip(cellids[0],
                               cellids[1]),
                           [1.0] * len(cellids[0])))

    chd = flopy.mf6.ModflowGwfchd(gwf, pname='chd',
                                  maxbound=len(chd_rec),
                                  stress_period_data=chd_rec,
                                  save_flows=True)

    return chd


def surface_drain_from_model_ds(model_ds, gwf, surface_drn_cond=1000):
    """ get surface level drain (maaivelddrainage in Dutch) from the model 
    dataset.


    Parameters
    ----------
    model_ds : xarray.Dataset
        dataset with model data.
    gwf : flopy ModflowGwf
        groundwaterflow object.
    surface_drn_cond : int or float, optional
        conductivity of the surface drain. The default is 1000.

    Returns
    -------
    drn : flopy ModflowGwfdrn
        drn package

    """

    model_ds.attrs['surface_drn_cond'] = surface_drn_cond
    mask = model_ds['ahn'].notnull()
    if model_ds.gridtype == 'structured':
        drn_rec = mdims.data_array_2d_to_rec_list(model_ds, mask, col1='ahn',
                                                  first_active_layer=True,
                                                  only_active_cells=False,
                                                  col2=model_ds.surface_drn_cond)
    elif model_ds.gridtype == 'unstructured':
        drn_rec = mdims.data_array_1d_unstr_to_rec_list(model_ds, mask,
                                                        col1='ahn',
                                                        col2=model_ds.surface_drn_cond,
                                                        first_active_layer=True,
                                                        only_active_cells=False)

    drn = flopy.mf6.ModflowGwfdrn(gwf, print_input=True,
                                  maxbound=len(drn_rec),
                                  stress_period_data={0: drn_rec},
                                  save_flows=True)

    return drn


def rch_from_model_ds(model_ds, gwf):
    """ get recharge package from model dataset


    Parameters
    ----------
    model_ds : xarray.Dataset
        dataset with model data.
    gwf : flopy ModflowGwf
        groundwaterflow object.

    Returns
    -------
    rch : flopy ModflowGwfrch
        rch package

    """

    # create recharge package
    rch = recharge.model_datasets_to_rch(gwf, model_ds)

    return rch


def oc_from_model_ds(model_ds, gwf, save_budget=True,
                     print_head=True):
    """ get output control package from model dataset


    Parameters
    ----------
    model_ds : xarray.Dataset
        dataset with model data.
    gwf : flopy ModflowGwf
        groundwaterflow object.

    Returns
    -------
    oc : flopy ModflowGwfoc
        oc package

    """
    # Create the output control package
    headfile = '{}.hds'.format(model_ds.model_name)
    head_filerecord = [headfile]
    budgetfile = '{}.cbb'.format(model_ds.model_name)
    budget_filerecord = [budgetfile]
    saverecord = [('HEAD', 'ALL')]
    if save_budget:
        saverecord.append(('BUDGET', 'ALL'))
    if print_head:
        printrecord = [('HEAD', 'LAST')]
    else:
        printrecord = None

    oc = flopy.mf6.ModflowGwfoc(gwf, pname='oc',
                                saverecord=saverecord,
                                head_filerecord=head_filerecord,
                                budget_filerecord=budget_filerecord,
                                printrecord=printrecord)

    return oc


def get_tdis_perioddata(model_ds):
    """ Get tdis_perioddata from model_ds

    Parameters
    ----------
    model_ds : xarray.Dataset
        dataset with time variant model data

    Raises
    ------
    NotImplementedError
        cannot handle timesteps with variable step length.

    Returns
    -------
    tdis_perioddata : [perlen, nstp, tsmult]
        * perlen (double) is the length of a stress period.
        * nstp (integer) is the number of time steps in a stress period.
        * tsmult (double) is the multiplier for the length of successive time
          steps. The length of a time step is calculated by multiplying the
          length of the previous time step by TSMULT. The length of the first
          time step, :math:`\Delta t_1`, is related to PERLEN, NSTP, and
          TSMULT by the relation :math:`\Delta t_1= perlen \frac{tsmult -
          1}{tsmult^{nstp}-1}`.

    """
    perlen = model_ds.perlen
    if isinstance(perlen, numbers.Number):
        tdis_perioddata = [(float(perlen), model_ds.nstp,
                            model_ds.tsmult)] * int(model_ds.nper)
    elif isinstance(perlen, (list, tuple, np.ndarray)):
        if model_ds.steady_start:
            assert len(perlen) == model_ds.dims['time']
        else:
            assert len(perlen) == model_ds.dims['time']
        tdis_perioddata = [(p, model_ds.nstp, model_ds.tsmult) for p in perlen]
    else:
        raise TypeError('did not recognise perlen type')

    # netcdf does not support multi-dimensional array attributes
    #model_ds.attrs['tdis_perioddata'] = tdis_perioddata

    return tdis_perioddata<|MERGE_RESOLUTION|>--- conflicted
+++ resolved
@@ -210,13 +210,9 @@
                                   icelltype=icelltype,
                                   k=model_ds['kh'].data,
                                   k33=model_ds['kv'].data,
-<<<<<<< HEAD
                                   save_flows=save_flows,
+                                  save_specific_discharge=True,
                                   **kwargs)
-=======
-                                  save_flows=True,
-                                  save_specific_discharge=True)
->>>>>>> 9e1f714d
 
     return npf
 
