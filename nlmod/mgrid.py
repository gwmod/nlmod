--- conflicted
+++ resolved
@@ -1977,13 +1977,8 @@
     if verbose:
         print('resample regis data to structured modelgrid')
     ml_layer_ds = resample_dataset_to_structured_grid(raw_ds, extent,
-<<<<<<< HEAD
                                                       delr, delc,
                                                       kind=kind)
-=======
-                                                        delr, delc,
-                                                        kind=kind)
->>>>>>> 8eef1052
     ml_layer_ds.attrs['extent'] = extent
     ml_layer_ds.attrs['delr'] = delr
     ml_layer_ds.attrs['delc'] = delc
