# ruff: noqa: F401
from . import (
    administrative,
    ahn,
    bgt,
    bofek,
    bro,
    brp,
    brt,
    geotop,
    jarkus,
    knmi,
    knmi_data_platform,
    meteobase,
    nhi,
    regis,
    rws,
    waterboard,
    webservices,
)
<<<<<<< HEAD
from .geotop import download_geotop
from .regis import get_regis
from .ahn import get_ahn
from .bgt import download_bgt
=======
from .ahn import get_ahn
from .bgt import get_bgt
from .geotop import get_geotop
from .regis import get_regis
>>>>>>> c32a25e8
<|MERGE_RESOLUTION|>--- conflicted
+++ resolved
@@ -18,14 +18,7 @@
     waterboard,
     webservices,
 )
-<<<<<<< HEAD
-from .geotop import download_geotop
+from .geotop import download_geotop, get_geotop
 from .regis import get_regis
 from .ahn import get_ahn
-from .bgt import download_bgt
-=======
-from .ahn import get_ahn
-from .bgt import get_bgt
-from .geotop import get_geotop
-from .regis import get_regis
->>>>>>> c32a25e8
+from .bgt import download_bgt, get_bgt
