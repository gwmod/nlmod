--- conflicted
+++ resolved
@@ -1,9 +1,6 @@
-<<<<<<< HEAD
 import warnings
 
 from . import waterboard, webservices
-=======
->>>>>>> c32a25e8
 from .. import cache
 from . import waterboard, webservices
 
@@ -205,7 +202,6 @@
 def get_waterboards(**kwargs):
     """Get the location of the Dutch Waterboards as a Polygon GeoDataFrame.
 
-<<<<<<< HEAD
     .. deprecated:: 0.10.0
           `get_waterboards` will be removed in nlmod 1.0.0, it is replaced by
           `download_waterboards_gdf` because of new naming convention 
@@ -234,8 +230,6 @@
 def download_waterboards_gdf(**kwargs):
     """Get the location of the Dutch Waterboards as a Polygon GeoDataFrame.
      
-=======
->>>>>>> c32a25e8
     Parameters
     ----------
     **kwargs
