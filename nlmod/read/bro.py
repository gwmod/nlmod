--- conflicted
+++ resolved
@@ -1,8 +1,5 @@
 import logging
-<<<<<<< HEAD
 import warnings
-=======
->>>>>>> c32a25e8
 
 import hydropandas as hpd
 import numpy as np
@@ -15,7 +12,6 @@
 logger = logging.getLogger(__name__)
 
 
-<<<<<<< HEAD
 def get_bro(*args, **kwargs):
     """Wrapper around hpd.read_bro that deals with large extents.
 
@@ -55,17 +51,6 @@
 
 def download_bro_groundwater(extent, max_dx=0.1, max_dy=0.1, epsg=28992, cachedir=None, ignore_errors=True,
                              **kwargs):
-=======
-def get_bro(
-    extent,
-    max_dx=0.1,
-    max_dy=0.1,
-    epsg=28992,
-    cachedir=None,
-    ignore_errors=True,
-    **kwargs,
-):
->>>>>>> c32a25e8
     """Wrapper around hpd.read_bro that deals with large extents.
 
     Parameters
