--- conflicted
+++ resolved
@@ -217,31 +217,17 @@
     model_ds["top"].values = np.where(fill_mask, 0.0, model_ds["top"])
 
     lay = 0
-<<<<<<< HEAD
-    model_ds['botm'][lay] = xr.where(fill_mask,
+    model_ds["botm"][lay] = xr.where(fill_mask,
                                      bathymetry,
-                                     model_ds['botm'][lay])
-=======
-    model_ds["bot"][lay] = xr.where(fill_mask, bathymetry, model_ds["bot"][lay])
->>>>>>> 4431929b
+                                     model_ds["botm"][lay])
 
     model_ds["kh"][lay] = xr.where(fill_mask, kh_sea, model_ds["kh"][lay])
 
     model_ds["kv"][lay] = xr.where(fill_mask, kv_sea, model_ds["kv"][lay])
 
     # reset bot for all layers based on bathymetrie
-<<<<<<< HEAD
-    for lay in range(1, model_ds.dims['layer']):
-        model_ds['botm'][lay] = np.where(model_ds['botm'][lay] > model_ds['botm'][lay - 1],
-                                         model_ds['botm'][lay - 1],
-                                         model_ds['botm'][lay])
-=======
     for lay in range(1, model_ds.dims["layer"]):
-        model_ds["bot"][lay] = np.where(
-            model_ds["bot"][lay] > model_ds["bot"][lay - 1],
-            model_ds["bot"][lay - 1],
-            model_ds["bot"][lay],
-        )
->>>>>>> 4431929b
-
+        model_ds["botm"][lay] = np.where(model_ds["botm"][lay] > model_ds["botm"][lay - 1],
+                                         model_ds["botm"][lay - 1],
+                                         model_ds["botm"][lay])
     return model_ds