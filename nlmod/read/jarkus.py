"""Module with functions to deal with the northsea.

    - identify model cells with the north sea
    - add bathymetry of the northsea to the layer model
    - extrapolate the layer model below the northsea bed.


Note: if you like jazz please check this out: https://www.northseajazz.com
"""

import datetime as dt
import logging
import warnings

import numpy as np
import pandas as pd
import requests
import xarray as xr

from .. import cache
from ..dims.grid import get_extent
from ..dims.resample import fillnan_da, structured_da_to_ds
from ..util import get_da_from_da_ds, get_ds_empty

logger = logging.getLogger(__name__)


<<<<<<< HEAD
@cache.cache_netcdf()
def download_bathymetry(extent, kind="jarkus"):
    """Download bathymetry data from the jarkus dataset.

    Parameters
    ----------
    extent : list, tuple or np.array
        extent xmin, xmax, ymin, ymax.
    kind : str, optional
        The kind of data. Can be "jarkus", "kusthoogte" or "vaklodingen". The default is
        "jarkus".
    
    Returns
    -------
    da_bathymetry : xarray.DataArray
        bathymetry data
    """

    # try to get bathymetry via opendap
    jarkus_ds = get_dataset_jarkus(extent=extent, kind=kind)

    # disable try/except because because it only works for specific areas
    # try:
    #     jarkus_ds = get_dataset_jarkus(extent=extent, kind=kind)
    # except OSError:
    #     import gdown

    #     logger.warning(
    #         "cannot access Jarkus netCDF link, copy file from google drive instead"
    #     )
    #     fname_jarkus = os.path.join(ds.model_ws, "jarkus_nhflopy.nc")
    #     url = "https://drive.google.com/uc?id=1uNy4THL3FmNFrTDTfizDAl0lxOH-yCEo"
    #     gdown.download(url, fname_jarkus, quiet=False)
    #     jarkus_ds = xr.open_dataset(fname_jarkus)

    da_bathymetry = jarkus_ds["z"]

    da_bathymetry.attrs["source"] = kind
    da_bathymetry.attrs["date"] = dt.datetime.now().strftime("%Y%m%d")
    da_bathymetry.attrs["units"] = "mNAP"

    return da_bathymetry


=======
>>>>>>> c32a25e8
@cache.cache_netcdf()
def get_bathymetry(
    ds=None,
    extent=None,
    da_name="bathymetry",
    datavar_sea="northsea",
    kind="jarkus",
    method="average",
):
    """Get bathymetry of the Northsea from the jarkus dataset.

    Parameters
    ----------
    ds : xarray.Dataset
        dataset with model data where bathymetry is added to.
    extent : list, tuple or np.array, optional
        extent xmin, xmax, ymin, ymax. Only used if ds is None. The default is None.
    da_name : str, optional
        name of the datavar that is used to store the bathymetry data. The default is
        'bathymetry'.
    datavar_sea : str, optional
        datavariable in the dataset that is used to identify cells with sea in them.
        The default is 'northsea'.
    method : str, optional
        Method used to resample bathymetry data to the modelgrid. See the documentation
        of nlmod.resample.structured_da_to_ds for possible values. The default is
        'average'.

    Returns
    -------
    ds_out : xarray.Dataset
        dataset with bathymetry

    Notes
    -----
    The nan values in the original bathymetry are filled and then the
    data is resampled to the modelgrid. Maybe we can speed up things by
    changing the order in which operations are executed.
    """
<<<<<<< HEAD
    if ds is None:
        warnings.warn(
        "calling 'get_bathymetry' with ds=None is deprecated and will raise an error "
        "in the future. Use 'download_bathymetry' to get the bathymetry data within an "
        "extent",
        DeprecationWarning,
    )

=======
>>>>>>> c32a25e8
    if extent is None and ds is not None:
        extent = get_extent(ds)

    if ds is not None:
        ds_out = get_ds_empty(ds, keep_coords=("y", "x"))

        # no bathymetry if we don't have sea
        sea = ds[datavar_sea]
        if (sea == 0).all():
            ds_out[da_name] = get_da_from_da_ds(sea, sea.dims, data=np.nan)
            return ds_out

    # try to get bathymetry via opendap
    bathymetry_da = download_bathymetry(extent=extent, kind=kind)
    
    # bathymetry projected on model grid
    if ds is None:
        # fill nan values in bathymetry
        da_bathymetry_filled = fillnan_da(bathymetry_da)

        # bathymetry can never be larger than NAP 0.0
        da_bathymetry_filled = xr.where(da_bathymetry_filled > 0, 0, da_bathymetry_filled)
        return xr.Dataset({da_name:da_bathymetry_filled})
    else:
        discretize_bathymetry(ds, bathymetry_da=bathymetry_da)

    return ds_out


@cache.cache_netcdf()
def discretize_bathymetry(ds,
                          bathymetry_da,
                          da_name="bathymetry",
                          datavar_sea='northsea',
                          method="average"):
    """Discretize bathymetry data to model the model grid.

    Parameters
    ----------
    ds : xarray.Dataset
        dataset with model data where bathymetry is added to.
    bathymetry_da : xarray.DataArray
        bathymetry data
    da_name : str, optional
        name of the datavar that is used to store the bathymetry data. The default is
        'bathymetry'.
    datavar_sea : str, optional
        datavariable in the dataset that is used to identify cells with sea in them.
        The default is 'northsea'.
    method : str, optional
        Method used to resample bathymetry data to the modelgrid. See the documentation
        of nlmod.resample.structured_da_to_ds for possible values. The default is
        'average'.

    Returns
    -------
    ds_out : xarray.Dataset
        dataset with bathymetry

    Notes
    -----
    The nan values in the original bathymetry are filled and then the
    data is resampled to the modelgrid. Maybe we can speed up things by
    changing the order in which operations are executed.
    """

    # fill nan values in bathymetry
    da_bathymetry_filled = fillnan_da(bathymetry_da)

    # bathymetry can never be larger than NAP 0.0
    da_bathymetry_filled = xr.where(da_bathymetry_filled > 0, 0, da_bathymetry_filled)

    # bathymetry projected on model grid
<<<<<<< HEAD
    da_bathymetry = structured_da_to_ds(da_bathymetry_filled, ds, method=method)
=======
    if ds is None:
        ds_out = xr.Dataset({da_name: da_bathymetry_filled})
    else:
        da_bathymetry = structured_da_to_ds(da_bathymetry_filled, ds, method=method)
>>>>>>> c32a25e8

    ds_out = get_ds_empty(ds, keep_coords=("y", "x"))
    sea = ds[datavar_sea]

    ds_out[da_name] = xr.where(sea, da_bathymetry, np.nan)

    return ds_out


@cache.cache_netcdf()
def get_dataset_jarkus(extent, kind="jarkus", return_tiles=False, time=-1):
    """Get bathymetry from Jarkus within a certain extent. If return_tiles is False, the
    following actions are performed:
    1. find Jarkus tiles within the extent
    2. download netcdf files of Jarkus tiles
    3. read Jarkus tiles and combine the 'z' parameter of the last time step of each
    tile (when time=1), to a dataarray.

    Parameters
    ----------
    extent : list, tuple or np.array
        extent (xmin, xmax, ymin, ymax) of the desired grid. Should be RD-new
        coordinates (EPSG:28992)
    kind : str, optional
        The kind of data. Can be "jarkus", "kusthoogte" or "vaklodingen". The default is
        "jarkus".
    return_tiles : bool, optional
        Return the individual tiles when True. The default is False.
    time : str, int or pd.TimeStamp, optional
        The time to return data for. When time="last_non_nan", this returns the last
        non-NaN-value for each pixel. This can take a while, as all tiles need to be
        checked. When time is an integer, it is used as the time index. When set to -1,
        this then downloads the last time available in each tile  (which can contain
        large areas with NaN-values). When time is a string (other than "last_non_nan")
        or a pandas Timestamp, only data on this exact time are downloaded. The default
        is -1.

    Returns
    -------
    z : xr.DataSet
        dataset containing bathymetry data

    """
    extent = [int(x) for x in extent]

    netcdf_tile_names = get_jarkus_tilenames(extent, kind)
    tiles = [xr.open_dataset(name.strip()) for name in netcdf_tile_names]
    if return_tiles:
        return tiles
    if time is not None:
        if time == "last_non_nan":
            tiles_last = []
            for tile in tiles:
                time = (~np.isnan(tile["z"])).cumsum("time").argmax("time")
                tiles_last.append(tile.isel(time=time))
            tiles = tiles_last
        elif isinstance(time, int):
            # only use the last timestep
            tiles = [tile.isel(time=time) for tile in tiles]
        else:
            time = pd.to_datetime(time)
            tiles_left = []
            for tile in tiles:
                if time in tile.time:
                    tiles_left.append(tile.sel(time=time))
                else:
                    extent_tile = list(
                        np.hstack(
                            (
                                tile.attrs["projectionCoverage_x"],
                                tile.attrs["projectionCoverage_y"],
                            )
                        )
                    )
                    logger.info(
                        f"no time={time} in {kind}-tile with extent {extent_tile}"
                    )
            tiles = tiles_left
    z_dataset = xr.combine_by_coords(tiles, combine_attrs="drop")
    # drop 'lat' and 'lon' as these will create problems when resampling the data
    z_dataset = z_dataset.drop_vars(["lat", "lon"])
    return z_dataset


def get_jarkus_tilenames(extent, kind="jarkus"):
    """Find all Jarkus tilenames within a certain extent.

    Parameters
    ----------
    extent : list, tuple or np.array
        extent (xmin, xmax, ymin, ymax) of the desired grid. Should be RD-new
        coordinates (EPSG:28992)

    Returns
    -------
    netcdf_urls : list of str
        list of the urls of all netcdf files of the tiles with Jarkus data.
    """
    if kind == "jarkus":
        url = "http://opendap.deltares.nl/thredds/dodsC/opendap/rijkswaterstaat/jarkus/grids/catalog.nc"
    elif kind == "kusthoogte":
        url = "http://opendap.deltares.nl/thredds/dodsC/opendap/rijkswaterstaat/kusthoogte/catalog.nc"
    elif kind == "vaklodingen":
        url = "http://opendap.deltares.nl/thredds/dodsC/opendap/rijkswaterstaat/vaklodingen/catalog.nc"
    else:
        raise (ValueError(f"Unsupported kind: {kind}"))

    ds_jarkus_catalog = xr.open_dataset(url)
    ew_x = ds_jarkus_catalog["projectionCoverage_x"].values
    sn_y = ds_jarkus_catalog["projectionCoverage_y"].values

    mask_ew = (ew_x[:, 1] > extent[0]) & (ew_x[:, 0] < extent[1])
    mask_sn = (sn_y[:, 1] > extent[2]) & (sn_y[:, 0] < extent[3])

    indices_tiles = np.where(mask_ew & mask_sn)[0]
    all_netcdf_tilenames = get_netcdf_tiles(kind)

    netcdf_tile_names = [all_netcdf_tilenames[i] for i in indices_tiles]

    return netcdf_tile_names


def get_netcdf_tiles(kind="jarkus"):
    """Find all Jarkus netcdf tile names.

    Returns
    -------
    netcdf_urls : list of str
        list of the urls of all netcdf files of the tiles with Jarkus data.

    Notes
    -----
    This function would be redundant if the jarkus catalog
    (http://opendap.deltares.nl/thredds/dodsC/opendap/rijkswaterstaat/jarkus/grids/catalog.nc)
    had a proper way of displaying the url's of each tile. It seems like an
    attempt was made to do this because there is a data variable
    named 'urlPath' in the catalog. However the dataarray of 'urlPath' has the
    same string for each tile.
    """
    if kind == "jarkus":
        url = "http://opendap.deltares.nl/thredds/dodsC/opendap/rijkswaterstaat/jarkus/grids/catalog.nc.ascii"
    elif kind == "kusthoogte":
        url = "http://opendap.deltares.nl/thredds/dodsC/opendap/rijkswaterstaat/kusthoogte/catalog.nc.ascii"
    elif kind == "vaklodingen":
        url = "http://opendap.deltares.nl/thredds/dodsC/opendap/rijkswaterstaat/vaklodingen/catalog.nc.ascii"
    else:
        raise (Exception(f"Unsupported kind: {kind}"))
    req = requests.get(url, timeout=5)
    s = req.content.decode("ascii")
    start = s.find("urlPath", s.find("urlPath") + 1)
    end = s.find("projectionCoverage_x", s.find("projectionCoverage_x") + 1)
    netcdf_urls = list(eval(s[start + 12 : end - 2]))
    return netcdf_urls<|MERGE_RESOLUTION|>--- conflicted
+++ resolved
@@ -25,7 +25,6 @@
 logger = logging.getLogger(__name__)
 
 
-<<<<<<< HEAD
 @cache.cache_netcdf()
 def download_bathymetry(extent, kind="jarkus"):
     """Download bathymetry data from the jarkus dataset.
@@ -70,8 +69,6 @@
     return da_bathymetry
 
 
-=======
->>>>>>> c32a25e8
 @cache.cache_netcdf()
 def get_bathymetry(
     ds=None,
@@ -111,7 +108,6 @@
     data is resampled to the modelgrid. Maybe we can speed up things by
     changing the order in which operations are executed.
     """
-<<<<<<< HEAD
     if ds is None:
         warnings.warn(
         "calling 'get_bathymetry' with ds=None is deprecated and will raise an error "
@@ -120,8 +116,6 @@
         DeprecationWarning,
     )
 
-=======
->>>>>>> c32a25e8
     if extent is None and ds is not None:
         extent = get_extent(ds)
 
@@ -195,14 +189,7 @@
     da_bathymetry_filled = xr.where(da_bathymetry_filled > 0, 0, da_bathymetry_filled)
 
     # bathymetry projected on model grid
-<<<<<<< HEAD
     da_bathymetry = structured_da_to_ds(da_bathymetry_filled, ds, method=method)
-=======
-    if ds is None:
-        ds_out = xr.Dataset({da_name: da_bathymetry_filled})
-    else:
-        da_bathymetry = structured_da_to_ds(da_bathymetry_filled, ds, method=method)
->>>>>>> c32a25e8
 
     ds_out = get_ds_empty(ds, keep_coords=("y", "x"))
     sea = ds[datavar_sea]
