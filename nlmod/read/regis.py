# -*- coding: utf-8 -*-
"""function to project regis, or a combination of regis and geotop, data on a
modelgrid."""
import datetime as dt
import logging

import numpy as np
import xarray as xr
from scipy.interpolate import griddata
from scipy.spatial import cKDTree

from .. import cache, mdims
from . import geotop

logger = logging.getLogger(__name__)

REGIS_URL = 'http://www.dinodata.nl:80/opendap/REGIS/REGIS.nc'
#REGIS_URL = 'https://www.dinodata.nl/opendap/hyrax/REGIS/REGIS.nc'

@cache.cache_netcdf
def get_combined_layer_models(extent, regis_botm_layer='AKc',
                              use_regis=True, use_geotop=True):
    """combine layer models into a single layer model.

    Possibilities so far include:
        - use_regis -> full model based on regis
        - use_regis and use_geotop -> holoceen of REGIS is filled with geotop


    Parameters
    ----------
    extent : list, tuple or np.array
        desired model extent (xmin, xmax, ymin, ymax)
    regis_botm_layer : binary str, optional
        regis layer that is used as the bottom of the model. This layer is
        included in the model. the Default is 'AKc' which is the bottom
        layer of regis. call nlmod.regis.get_layer_names() to get a list of
        regis names.
    use_regis : bool, optional
        True if part of the layer model should be REGIS. The default is True.
    use_geotop : bool, optional
        True if part of the layer model should be geotop. The default is True.

    Returns
    -------
    combined_ds : xarray dataset
        combination of layer models.

    Raises
    ------
    ValueError
        if an invalid combination of layers is used.
    """

    if use_regis:
        regis_ds = get_regis(extent, regis_botm_layer)
    else:
        raise ValueError('layer models without REGIS not supported')

    if use_geotop:
        geotop_ds = geotop.get_geotop(extent, regis_ds)

    if use_regis and use_geotop:
        regis_geotop_ds = add_geotop_to_regis_hlc(regis_ds, geotop_ds)

        combined_ds = regis_geotop_ds
    elif use_regis:
        combined_ds = regis_ds
    else:
        raise ValueError('combination of model layers not supported')

    return combined_ds


@cache.cache_netcdf
def get_regis(extent, botm_layer='AKc'):
    """get a regis dataset projected on the modelgrid.

    Parameters
    ----------
    extent : list, tuple or np.array
        desired model extent (xmin, xmax, ymin, ymax)
    delr : int or float, optional
        cell size along rows, equal to dx. The default is 100 m.
    delc : int or float, optional
        cell size along columns, equal to dy. The default is 100 m.
    botm_layer : str, optional
        regis layer that is used as the bottom of the model. This layer is
        included in the model. the Default is 'AKc' which is the bottom
        layer of regis. call nlmod.regis.get_layer_names() to get a list of
        regis names.

    Returns
    -------
    regis_ds : xarray dataset
        dataset with regis data projected on the modelgrid.
    """

<<<<<<< HEAD
    # get local regis dataset
    regis_url = 'http://www.dinodata.nl:80/opendap/REGIS/REGIS.nc'
    # regis_url = 'https://www.dinodata.nl/opendap/hyrax/REGIS/REGIS.nc'

    ds = xr.open_dataset(regis_url, decode_times=False)
=======
    regis_ds_raw = xr.open_dataset(REGIS_URL, decode_times=False)
>>>>>>> b2abf6bb

    # set x and y dimensions to cell center
    ds['x'] = ds.x_bounds.mean('bounds')
    ds['y'] = ds.y_bounds.mean('bounds')

    # slice extent
    ds = ds.sel(x=slice(extent[0], extent[1]), y=slice(extent[2], extent[3]))

    # make sure layer names are regular strings
    ds['layer'] = ds['layer'].astype(str)

    # slice layers
    if botm_layer is not None:
        ds = ds.sel(layer=slice(botm_layer))

    # rename bottom to botm, as it is called in FloPy
    ds = ds.rename_vars({'bottom': 'botm'})

    # slice data vars
    ds = ds[['top', 'botm', 'kh', 'kv']]

    ds.attrs['extent'] = extent
    for datavar in ds:
        ds[datavar].attrs['source'] = 'REGIS'
        ds[datavar].attrs['url'] = regis_url
        ds[datavar].attrs['date'] = dt.datetime.now().strftime('%Y%m%d')
        if datavar in ['top', 'botm']:
            ds[datavar].attrs['units'] = 'mNAP'
        elif datavar in ['kh', 'kv']:
            ds[datavar].attrs['units'] = 'm/day'
        # if '_FillValue' in ds[datavar].attrs:
            # remove _FillValue as this may cause problems with caching
        #     del ds[datavar].attrs['_FillValue']
    return ds


def to_model_ds(ds, model_name=None, model_ws=None, extent=None, delr=100.,
                delc=None, remove_nan_layers=True, extrapolate=True,
                anisotropy=10, fill_value_kh=1., fill_value_kv=0.1):
    """
    Transform a regis datset to a model dataset with another resultion.

    Parameters
    ----------
    ds : xarray.dataset
        The regis dataset.
    model_name : str, optional
        name of the model. THe default is None
    model_ws : str, optional
        workspace of the model. This is where modeldata is saved to. The
        default is None
    extent : list or tuple of length 4, optional
        The extent of the new grid. Get from ds when None. The default is None.
    delr : float, optional
        The gridsize along columns. The default is 100. meter.
    delc : float, optional
        THe gridsize along rows. Set to delr when None. The default is None.
    remove_nan_layers : bool, optional
        if True regis and geotop layers with only nans are removed from the
        model. if False nan layers are kept which might be usefull if you want
        to keep some layers that exist in other models. The default is True.
    extrapolate : bool, optional
        When true, extrapolate data-variables, into the sea or other areas with
        only nans. THe default is True
    anisotropy : int or float
        factor to calculate kv from kh or the other way around
    fill_value_kh : int or float, optional
        use this value for kh if there is no data in regis. The default is 1.0.
    fill_value_kv : int or float, optional
        use this value for kv if there is no data in regis. The default is 1.0.

    Raises
    ------
    ValueError
        if the supplied extent does not fit delr and delc

    Returns
    -------
    ds : xarray.dataset
        THe model Dataset.

    """
    if extent is None:
        extent = ds.attrs['extent']
    if delc is None:
        delc = delr
    # check extent
    extent2, _, _ = fit_extent_to_regis(extent, delr, delc)
    for coord1, coord2 in zip(extent, extent2):
        if coord1 != coord2:
            raise ValueError(
                ('extent not fitted to regis please fit to regis first, '
                 'use the nlmod.regis.fit_extent_to_regis function'))

    if remove_nan_layers:
        nlay, lay_sel = get_non_nan_layers(ds)
        ds = ds.sel(layer=lay_sel)
        logger.info(f'removing {nlay} nan layers from the model')

    # convert regis dataset to grid
    logger.info('resample regis data to structured modelgrid')
<<<<<<< HEAD
    ds = mdims.resample_dataset_to_structured_grid(ds, extent, delr, delc)

    # drop attributes
    for attr in list(ds.attrs):
        del ds.attrs[attr]

    # and add new attributes
    ds.attrs['gridtype'] = 'structured'
    ds.attrs['extent'] = extent
    ds.attrs['delr'] = delr
    ds.attrs['delc'] = delc

    if extrapolate:
        ds = extrapolate_ds(ds)

    # add attributes
    ds = mdims.mbase.set_ds_attrs(ds, model_name, model_ws)
    # fill nan's and add idomain
    ds = mdims.mlayers.complete_ds(ds, anisotropy=anisotropy,
                                   fill_value_kh=fill_value_kh,
                                   fill_value_kv=fill_value_kv)
    return ds


def extrapolate_ds(ds, mask=None):
    """Extrapolate data-variables (into the sea or other areas with only nans)"""
    if mask is None:
        mask = np.isnan(ds['botm']).all('layer').data
    if not mask.any():
        # all of the model cells are is inside the known area
        return ds
    if ds.gridtype == 'vertex':
        x = ds.x.data
        y = ds.y.data
        dims = ('icell2d',)
    else:
        x, y = np.meshgrid(ds.x, ds.y)
        dims = ('y', 'x')
    points = np.stack((x[~mask], y[~mask]), axis=1)
    xi = np.stack((x[mask], y[mask]), axis=1)
    # geneterate the tree only once, to increase speed
    tree = cKDTree(points)
    dist, i = tree.query(xi)
    for key in ds:
        if not np.any([dim in ds[key].dims for dim in dims]):
            continue
        data = ds[key].data
        if ds[key].dims == dims:
            data[mask] = data[~mask][i]
        elif ds[key].dims == ('layer',) + dims:
            for lay in range(len(ds['layer'])):
                data[lay][mask] = data[lay][~mask][i]
        else:
            raise(Exception(f'Dimensions {ds[key].dims} not supported'))
        # make sure to set the data (which for some reason is sometimes needed)
        ds[key].data = data
    return ds
=======
    regis_ds = mdims.resample_dataset_to_structured_grid(regis_ds_raw2,
                                                         extent,
                                                         delr, delc)
    regis_ds.attrs['extent'] = extent
    regis_ds.attrs['delr'] = delr
    regis_ds.attrs['delc'] = delc
    regis_ds.attrs['gridtype'] = 'structured'

    for datavar in regis_ds:
        regis_ds[datavar].attrs['source'] = 'REGIS'
        regis_ds[datavar].attrs['url'] = REGIS_URL
        regis_ds[datavar].attrs['date'] = dt.datetime.now().strftime('%Y%m%d')
        if datavar in ['top', 'bot']:
            regis_ds[datavar].attrs['units'] = 'mNAP'
        elif datavar in ['kh', 'kv']:
            regis_ds[datavar].attrs['units'] = 'm/day'

    return regis_ds
>>>>>>> b2abf6bb


def add_geotop_to_regis_hlc(regis_ds, geotop_ds,
                            float_correction=0.001):
    """Combine geotop and regis in such a way that the holoceen in Regis is
    replaced by the geo_eenheden of geotop.

    Parameters
    ----------
    regis_ds: xarray.DataSet
        regis dataset
    geotop_ds: xarray.DataSet
        geotop dataset
    float_correction: float
        due to floating point precision some floating point numbers that are
        the same are not recognised as the same. Therefore this correction is
        used.

    Returns
    -------
    regis_geotop_ds: xr.DataSet
        combined dataset
    """
    regis_geotop_ds = xr.Dataset()

    # find holoceen (remove all layers above Holoceen)
    layer_no = np.where((regis_ds.layer == 'HLc').values)[0][0]
    new_layers = np.append(geotop_ds.layer.data,
                           regis_ds.layer.data[layer_no + 1:].astype('<U8')).astype('O')

    top = xr.DataArray(dims=('layer', 'y', 'x'),
                       coords={'y': geotop_ds.y, 'x': geotop_ds.x,
                               'layer': new_layers})
    bot = xr.DataArray(dims=('layer', 'y', 'x'),
                       coords={'y': geotop_ds.y, 'x': geotop_ds.x,
                               'layer': new_layers})
    kh = xr.DataArray(dims=('layer', 'y', 'x'),
                      coords={'y': geotop_ds.y, 'x': geotop_ds.x,
                              'layer': new_layers})
    kv = xr.DataArray(dims=('layer', 'y', 'x'),
                      coords={'y': geotop_ds.y, 'x': geotop_ds.x,
                              'layer': new_layers})

    # haal overlap tussen geotop en regis weg
    logger.info('cut geotop layer based on regis holoceen')
    for lay in range(geotop_ds.dims['layer']):
        # Alle geotop cellen die onder de onderkant van het holoceen liggen worden inactief
        mask1 = geotop_ds['top'][lay] <= (
            regis_ds['botm'][layer_no] - float_correction)
        geotop_ds['top'][lay] = xr.where(mask1, np.nan, geotop_ds['top'][lay])
        geotop_ds['botm'][lay] = xr.where(
            mask1, np.nan, geotop_ds['botm'][lay])
        geotop_ds['kh'][lay] = xr.where(mask1, np.nan, geotop_ds['kh'][lay])
        geotop_ds['kv'][lay] = xr.where(mask1, np.nan, geotop_ds['kv'][lay])

        # Alle geotop cellen waarvan de bodem onder de onderkant van het holoceen ligt, krijgen als bodem de onderkant van het holoceen
        mask2 = geotop_ds['botm'][lay] < regis_ds['botm'][layer_no]
        geotop_ds['botm'][lay] = xr.where(
            mask2 * (~mask1), regis_ds['botm'][layer_no], geotop_ds['botm'][lay])

        # Alle geotop cellen die boven de bovenkant van het holoceen liggen worden inactief
        mask3 = geotop_ds['botm'][lay] >= (
            regis_ds['top'][layer_no] - float_correction)
        geotop_ds['top'][lay] = xr.where(mask3, np.nan, geotop_ds['top'][lay])
        geotop_ds['botm'][lay] = xr.where(
            mask3, np.nan, geotop_ds['botm'][lay])
        geotop_ds['kh'][lay] = xr.where(mask3, np.nan, geotop_ds['kh'][lay])
        geotop_ds['kv'][lay] = xr.where(mask3, np.nan, geotop_ds['kv'][lay])

        # Alle geotop cellen waarvan de top boven de top van het holoceen ligt, krijgen als top het holoceen van regis
        mask4 = geotop_ds['top'][lay] >= regis_ds['top'][layer_no]
        geotop_ds['top'][lay] = xr.where(
            mask4 * (~mask3), regis_ds['top'][layer_no], geotop_ds['top'][lay])

        # overal waar holoceen inactief is, wordt geotop ook inactief
        mask5 = regis_ds['botm'][layer_no].isnull()
        geotop_ds['top'][lay] = xr.where(mask5, np.nan, geotop_ds['top'][lay])
        geotop_ds['botm'][lay] = xr.where(
            mask5, np.nan, geotop_ds['botm'][lay])
        geotop_ds['kh'][lay] = xr.where(mask5, np.nan, geotop_ds['kh'][lay])
        geotop_ds['kv'][lay] = xr.where(mask5, np.nan, geotop_ds['kv'][lay])
        if (mask2 * (~mask1)).sum() > 0:
            logger.info(
                f'regis holoceen snijdt door laag {geotop_ds.layer[lay].values}')

    top[:len(geotop_ds.layer), :, :] = geotop_ds['top'].data
    top[len(geotop_ds.layer):, :, :] = regis_ds['top'].data[layer_no + 1:]

    bot[:len(geotop_ds.layer), :, :] = geotop_ds['botm'].data
    bot[len(geotop_ds.layer):, :, :] = regis_ds['botm'].data[layer_no + 1:]

    kh[:len(geotop_ds.layer), :, :] = geotop_ds['kh'].data
    kh[len(geotop_ds.layer):, :, :] = regis_ds['kh'].data[layer_no + 1:]

    kv[:len(geotop_ds.layer), :, :] = geotop_ds['kv'].data
    kv[len(geotop_ds.layer):, :, :] = regis_ds['kv'].data[layer_no + 1:]

    regis_geotop_ds['top'] = top
    regis_geotop_ds['botm'] = bot
    regis_geotop_ds['kh'] = kh
    regis_geotop_ds['kv'] = kv

    _ = [regis_geotop_ds.attrs.update({key: item})
         for key, item in regis_ds.attrs.items()]

    # maak top, bot, kh en kv nan waar de laagdikte 0 is
    mask = (regis_geotop_ds['top'] -
            regis_geotop_ds['botm']) < float_correction
    for key in ['top', 'botm', 'kh', 'kv']:
        regis_geotop_ds[key] = xr.where(mask, np.nan, regis_geotop_ds[key])
        regis_geotop_ds[key].attrs['source'] = 'REGIS/geotop'
        regis_geotop_ds[key].attrs['regis_url'] = regis_ds[key].url
        regis_geotop_ds[key].attrs['geotop_url'] = geotop_ds[key].url
        regis_geotop_ds[key].attrs['date'] = dt.datetime.now().strftime(
            '%Y%m%d')
        if key in ['top', 'botm']:
            regis_geotop_ds[key].attrs['units'] = 'mNAP'
        elif key in ['kh', 'kv']:
            regis_geotop_ds[key].attrs['units'] = 'm/day'

    return regis_geotop_ds


def fit_extent_to_regis(extent, delr, delc, cs_regis=100.):
    """redifine extent and calculate the number of rows and columns.

    The extent will be redefined so that the borders of the grid (xmin, xmax,
    ymin, ymax) correspond with the borders of the regis grid.

    Parameters
    ----------
    extent : list, tuple or np.array
        original extent (xmin, xmax, ymin, ymax)
    delr : int or float,
        cell size along rows, equal to dx
    delc : int or float,
        cell size along columns, equal to dy
    cs_regis : int or float, optional
        cell size of regis grid. The default is 100..

    Returns
    -------
    extent : list, tuple or np.array
        adjusted extent
    nrow : int
        number of rows.
    ncol : int
        number of columns.
    """
    if isinstance(extent, list):
        extent = extent.copy()
    elif isinstance(extent, (tuple, np.ndarray)):
        extent = list(extent)
    else:
        raise TypeError(
            f'expected extent of type list, tuple or np.ndarray, got {type(extent)}')

    logger.info(f'redefining current extent: {extent}, fit to regis raster')

    for d in [delr, delc]:
        available_cell_sizes = [10., 20., 25.,
                                50., 100., 200., 400., 500., 800.]
        if float(d) not in available_cell_sizes:
            raise NotImplementedError('only this cell sizes can be used for '
                                      f'now -> {available_cell_sizes}')

    # if xmin ends with 100 do nothing, otherwise fit xmin to regis cell border
    if extent[0] % cs_regis != 0:
        extent[0] -= extent[0] % cs_regis

    # get number of columns
    ncol = int(np.ceil((extent[1] - extent[0]) / delr))
    extent[1] = extent[0] + (ncol * delr)  # round xmax up to close grid

    # if ymin ends with 100 do nothing, otherwise fit ymin to regis cell border
    if extent[2] % cs_regis != 0:
        extent[2] -= extent[2] % cs_regis

    nrow = int(np.ceil((extent[3] - extent[2]) / delc))  # get number of rows
    extent[3] = extent[2] + (nrow * delc)  # round ymax up to close grid

    logger.info(
        f'new extent is {extent} model has {nrow} rows and {ncol} columns')

    return extent, nrow, ncol


def get_non_nan_layers(raw_layer_mod, data_var='botm'):
    """get number and name of layers based on the number of non-nan layers.

    Parameters
    ----------
    raw_layer_mod : xarray.Dataset
        dataset with raw layer model from regis or geotop.
    data_var : str
        data var that is used to check if layer mod contains nan values

    Returns
    -------
    nlay : int
        number of active layers within regis_ds_raw.
    lay_sel : list of str
        names of the active layers.
    """
    logger.info('find active layers in raw layer model')

    bot_raw_all = raw_layer_mod[data_var]
    lay_sel = []
    for lay in bot_raw_all.layer.data:
        if not bot_raw_all.sel(layer=lay).isnull().all():
            lay_sel.append(lay)
    nlay = len(lay_sel)

    logger.info(f'there are {nlay} active layers within the extent')

    return nlay, lay_sel


def get_layer_names():
    """get all the available regis layer names.

    Returns
    -------
    layer_names : np.array
        array with names of all the regis layers.
    """

    layer_names = xr.open_dataset(REGIS_URL).layer.values

    return layer_names


def extrapolate_regis(regis_ds):
    """Fill missing data in layermodel based on nearest interpolation.

    Used for ensuring layer model contains data everywhere. Useful for
    filling in data beneath the sea for coastal groundwater models.

    Parameters
    ----------
    regis_ds : xarray.DataSet
        REGIS DataSet

    Returns
    -------
    regis_ds : xarray.DataSet
        filled REGIS layermodel with nearest interpolation
    """
    # fill layermodel with nearest interpolation (usually for filling in data
    # under the North Sea)
    mask = np.isnan(regis_ds['top']).all('layer')
    if not np.any(mask):
        # all of the model are is inside
        logger.info("No missing data to extrapolate")
        return regis_ds
    x, y = np.meshgrid(regis_ds.x, regis_ds.y)
    points = (x[~mask], y[~mask])
    xi = (x[mask], y[mask])
    for key in list(regis_ds.keys()):
        data = regis_ds[key].data
        for lay in range(len(regis_ds.layer)):
            values = data[lay][~mask]
            data[lay][mask] = griddata(points, values, xi, method='nearest')
    return regis_ds<|MERGE_RESOLUTION|>--- conflicted
+++ resolved
@@ -96,15 +96,7 @@
         dataset with regis data projected on the modelgrid.
     """
 
-<<<<<<< HEAD
-    # get local regis dataset
-    regis_url = 'http://www.dinodata.nl:80/opendap/REGIS/REGIS.nc'
-    # regis_url = 'https://www.dinodata.nl/opendap/hyrax/REGIS/REGIS.nc'
-
-    ds = xr.open_dataset(regis_url, decode_times=False)
-=======
-    regis_ds_raw = xr.open_dataset(REGIS_URL, decode_times=False)
->>>>>>> b2abf6bb
+    ds = xr.open_dataset(REGIS_URL, decode_times=False)
 
     # set x and y dimensions to cell center
     ds['x'] = ds.x_bounds.mean('bounds')
@@ -129,7 +121,7 @@
     ds.attrs['extent'] = extent
     for datavar in ds:
         ds[datavar].attrs['source'] = 'REGIS'
-        ds[datavar].attrs['url'] = regis_url
+        ds[datavar].attrs['url'] = REGIS_URL
         ds[datavar].attrs['date'] = dt.datetime.now().strftime('%Y%m%d')
         if datavar in ['top', 'botm']:
             ds[datavar].attrs['units'] = 'mNAP'
@@ -206,7 +198,6 @@
 
     # convert regis dataset to grid
     logger.info('resample regis data to structured modelgrid')
-<<<<<<< HEAD
     ds = mdims.resample_dataset_to_structured_grid(ds, extent, delr, delc)
 
     # drop attributes
@@ -264,26 +255,6 @@
         # make sure to set the data (which for some reason is sometimes needed)
         ds[key].data = data
     return ds
-=======
-    regis_ds = mdims.resample_dataset_to_structured_grid(regis_ds_raw2,
-                                                         extent,
-                                                         delr, delc)
-    regis_ds.attrs['extent'] = extent
-    regis_ds.attrs['delr'] = delr
-    regis_ds.attrs['delc'] = delc
-    regis_ds.attrs['gridtype'] = 'structured'
-
-    for datavar in regis_ds:
-        regis_ds[datavar].attrs['source'] = 'REGIS'
-        regis_ds[datavar].attrs['url'] = REGIS_URL
-        regis_ds[datavar].attrs['date'] = dt.datetime.now().strftime('%Y%m%d')
-        if datavar in ['top', 'bot']:
-            regis_ds[datavar].attrs['units'] = 'mNAP'
-        elif datavar in ['kh', 'kv']:
-            regis_ds[datavar].attrs['units'] = 'm/day'
-
-    return regis_ds
->>>>>>> b2abf6bb
 
 
 def add_geotop_to_regis_hlc(regis_ds, geotop_ds,
