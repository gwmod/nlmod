--- conflicted
+++ resolved
@@ -48,46 +48,23 @@
     return model_ws, figdir, cachedir
 
 
-<<<<<<< HEAD
-def test_model_ds_time_steady(tmpdir, modelname='test'):
-    model_ws = os.path.join(tmpdir, 'test_model')
+def test_model_ds_time_steady(tmpdir, modelname="test"):
+    model_ws = os.path.join(tmpdir, "test_model")
     model_ds = nlmod.mdims.set_ds_attrs(xr.Dataset(), modelname, model_ws)
     model_ds = nlmod.mdims.set_model_ds_time(model_ds,
-                                             start_time='2015-1-1',
+                                             start_time="2015-1-1",
                                              steady_state=True)
-=======
-def test_model_ds_time_steady(tmpdir, modelname="test"):
-    model_ws = os.path.join(tmpdir, "test_model")
-    model_ds = nlmod.mdims.get_empty_model_ds(modelname, model_ws)
-    model_ds = nlmod.mdims.set_model_ds_time(
-        model_ds, start_time="2015-1-1", steady_state=True
-    )
->>>>>>> 4431929b
-
-    return model_ds
-
-
-<<<<<<< HEAD
-def test_model_ds_time_transient(tmpdir, modelname='test'):
-    model_ws = os.path.join(tmpdir, 'test_model')
+    return model_ds
+
+
+def test_model_ds_time_transient(tmpdir, modelname="test"):
+    model_ws = os.path.join(tmpdir, "test_model")
     model_ds = nlmod.mdims.set_ds_attrs(xr.Dataset(), modelname, model_ws)
     model_ds = nlmod.mdims.set_model_ds_time(model_ds,
-                                             start_time='2015-1-1',
+                                             start_time="2015-1-1",
                                              steady_state=False,
                                              steady_start=True,
                                              transient_timesteps=10)
-=======
-def test_model_ds_time_transient(tmpdir, modelname="test"):
-    model_ws = os.path.join(tmpdir, "test_model")
-    model_ds = nlmod.mdims.get_empty_model_ds(modelname, model_ws)
-    model_ds = nlmod.mdims.set_model_ds_time(
-        model_ds,
-        start_time="2015-1-1",
-        steady_state=False,
-        steady_start=True,
-        transient_timesteps=10,
-    )
->>>>>>> 4431929b
     return model_ds
 
 
@@ -95,8 +72,7 @@
 
 
 @pytest.mark.slow
-<<<<<<< HEAD
-def test_create_seamodel_grid_only_without_northsea(tmpdir, model_name='test'):
+def test_create_seamodel_grid_only_without_northsea(tmpdir, model_name="test"):
     extent = [95000., 105000., 494000., 500000.]
     extent, _, _ = nlmod.read.regis.fit_extent_to_regis(extent, 100, 100)
     regis_geotop_ds = nlmod.read.regis.get_combined_layer_models(extent,
@@ -107,27 +83,10 @@
                                             str(tmpdir), delr=100., delc=100.)
 
     model_ds = nlmod.mdims.set_model_ds_time(model_ds,
-                                             start_time='2015-1-1',
+                                             start_time="2015-1-1",
                                              steady_state=False,
                                              steady_start=True,
                                              transient_timesteps=10)
-=======
-def test_create_seamodel_grid_only_without_northsea(tmpdir):
-    model_ds = test_model_ds_time_transient(tmpdir)
-    extent = [95000.0, 105000.0, 494000.0, 500000.0]
-    extent, _, _ = nlmod.read.regis.fit_extent_to_regis(extent, 100, 100)
-    regis_geotop_ds = nlmod.read.regis.get_combined_layer_models(
-        extent, 100.0, 100.0, use_regis=True, use_geotop=True
-    )
-
-    model_ds = nlmod.mdims.update_model_ds_from_ml_layer_ds(
-        model_ds,
-        regis_geotop_ds,
-        keep_vars=["x", "y"],
-        gridtype="structured",
-        add_northsea=False,
-    )
->>>>>>> 4431929b
 
     # save model_ds
     model_ds.to_netcdf(os.path.join(tst_model_dir, "basic_sea_model.nc"))
@@ -136,39 +95,23 @@
 
 
 @pytest.mark.slow
-<<<<<<< HEAD
-def test_create_small_model_grid_only(tmpdir, model_name='test'):
+def test_create_small_model_grid_only(tmpdir, model_name="test"):
     extent = [98700., 99000., 489500., 489700.]
     extent, nrow, ncol = nlmod.read.regis.fit_extent_to_regis(extent, 100, 100)
     regis_geotop_ds = nlmod.read.regis.get_combined_layer_models(extent,
-                                                                 regis_botm_layer='KRz5',
+                                                                 regis_botm_layer="KRz5",
                                                                  use_regis=True,
                                                                  use_geotop=True)
     model_ws = os.path.join(tmpdir, model_name)
     model_ds = nlmod.read.regis.to_model_ds(regis_geotop_ds, model_name,
                                             model_ws, delr=100., delc=100.)
-    assert model_ds.dims['layer'] == 5
-
-    model_ds = nlmod.mdims.set_model_ds_time(model_ds,
-                                             start_time='2015-1-1',
+    assert model_ds.dims["layer"] == 5
+
+    model_ds = nlmod.mdims.set_model_ds_time(model_ds,
+                                             start_time="2015-1-1",
                                              steady_state=False,
                                              steady_start=True,
                                              transient_timesteps=10)
-=======
-def test_create_small_model_grid_only(tmpdir):
-    model_ds = test_model_ds_time_transient(tmpdir)
-
-    extent = [98700.0, 99000.0, 489500.0, 489700.0]
-    extent, nrow, ncol = nlmod.read.regis.fit_extent_to_regis(extent, 100, 100)
-    regis_geotop_ds = nlmod.read.regis.get_combined_layer_models(
-        extent, 100.0, 100.0, regis_botm_layer=b"KRz5", use_regis=True, use_geotop=True
-    )
-    assert regis_geotop_ds.dims["layer"] == 5
-
-    model_ds = nlmod.mdims.update_model_ds_from_ml_layer_ds(
-        model_ds, regis_geotop_ds, keep_vars=["x", "y"], gridtype="structured"
-    )
->>>>>>> 4431929b
 
     _, gwf = nlmod.mfpackages.sim_tdis_gwf_ims_from_model_ds(model_ds)
 
@@ -182,8 +125,7 @@
 
 
 @pytest.mark.slow
-<<<<<<< HEAD
-def test_create_sea_model_grid_only(tmpdir, model_name='test'):
+def test_create_sea_model_grid_only(tmpdir, model_name="test"):
     extent = [95000., 105000., 494000., 500000.]
     extent, nrow, ncol = nlmod.read.regis.fit_extent_to_regis(extent, 100, 100)
     regis_geotop_ds = nlmod.read.regis.get_combined_layer_models(extent,
@@ -194,33 +136,20 @@
                                             model_ws, delr=100., delc=100.)
 
     model_ds = nlmod.mdims.set_model_ds_time(model_ds,
-                                             start_time='2015-1-1',
+                                             start_time="2015-1-1",
                                              steady_state=False,
                                              steady_start=True,
                                              transient_timesteps=10)
 
-=======
-def test_create_sea_model_grid_only(tmpdir):
+    # save model_ds
+    model_ds.to_netcdf(os.path.join(tst_model_dir, "sea_model_grid.nc"))
+
+    return model_ds
+
+
+@pytest.mark.slow
+def test_create_sea_model_grid_only_delr_delc_50(tmpdir, model_name="test"):
     model_ds = test_model_ds_time_transient(tmpdir)
-    extent = [95000.0, 105000.0, 494000.0, 500000.0]
-    extent, nrow, ncol = nlmod.read.regis.fit_extent_to_regis(extent, 100, 100)
-    regis_geotop_ds = nlmod.read.regis.get_combined_layer_models(
-        extent, 100.0, 100.0, use_regis=True, use_geotop=True
-    )
-    model_ds = nlmod.mdims.update_model_ds_from_ml_layer_ds(
-        model_ds, regis_geotop_ds, keep_vars=["x", "y"], gridtype="structured"
-    )
->>>>>>> 4431929b
-    # save model_ds
-    model_ds.to_netcdf(os.path.join(tst_model_dir, "sea_model_grid.nc"))
-
-    return model_ds
-
-
-@pytest.mark.slow
-def test_create_sea_model_grid_only_delr_delc_50(tmpdir, model_name='test'):
-    model_ds = test_model_ds_time_transient(tmpdir)
-<<<<<<< HEAD
     extent = [95000., 105000., 494000., 500000.]
     extent, nrow, ncol = nlmod.read.regis.fit_extent_to_regis(extent, 50., 50.)
     regis_geotop_ds = nlmod.read.regis.get_combined_layer_models(extent,
@@ -230,16 +159,6 @@
     model_ds = nlmod.read.regis.to_model_ds(regis_geotop_ds, model_name,
                                             model_ws, delr=50., delc=50.)
 
-=======
-    extent = [95000.0, 105000.0, 494000.0, 500000.0]
-    extent, nrow, ncol = nlmod.read.regis.fit_extent_to_regis(extent, 50.0, 50.0)
-    regis_geotop_ds = nlmod.read.regis.get_combined_layer_models(
-        extent, 50.0, 50.0, use_regis=True, use_geotop=True
-    )
-    model_ds = nlmod.mdims.update_model_ds_from_ml_layer_ds(
-        model_ds, regis_geotop_ds, keep_vars=["x", "y"], gridtype="structured"
-    )
->>>>>>> 4431929b
     # save model_ds
     model_ds.to_netcdf(os.path.join(tst_model_dir, "sea_model_grid_50.nc"))
 
@@ -248,15 +167,9 @@
 
 @pytest.mark.slow
 def test_create_sea_model(tmpdir):
-<<<<<<< HEAD
-    model_ds = xr.open_dataset(os.path.join(tst_model_dir,
-                                            'basic_sea_model.nc'),
-                               mask_and_scale=False)
-=======
     model_ds = xr.open_dataset(
         os.path.join(tst_model_dir, "basic_sea_model.nc"), mask_and_scale=False
     )
->>>>>>> 4431929b
     # create modflow packages
     _, gwf = nlmod.mfpackages.sim_tdis_gwf_ims_from_model_ds(model_ds)
     # Create discretization
@@ -300,7 +213,7 @@
     # assert gwf.simulation.run_simulation()[0]
 
     # save model_ds
-    # model_ds.to_netcdf(os.path.join(tst_model_dir, 'full_sea_model.nc'))
+    # model_ds.to_netcdf(os.path.join(tst_model_dir, "full_sea_model.nc"))
 
     return model_ds, gwf
 
@@ -314,27 +227,14 @@
     transient_timesteps = 3
 
     # update current model_ds with new time dicretisation
-<<<<<<< HEAD
-    model_ws = os.path.join(tmpdir, 'test_model')
-    new_model_ds = nlmod.mdims.set_ds_attrs(xr.Dataset(), 'test', model_ws)
+    model_ws = os.path.join(tmpdir, "test_model")
+    new_model_ds = nlmod.mdims.set_ds_attrs(xr.Dataset(), "test", model_ws)
     new_model_ds = nlmod.mdims.set_model_ds_time(new_model_ds,
                                                  start_time=model_ds.time.start_time,
                                                  steady_state=False,
                                                  steady_start=True,
                                                  perlen=perlen,
                                                  transient_timesteps=transient_timesteps)
-=======
-    model_ws = os.path.join(tmpdir, "test_model")
-    new_model_ds = nlmod.mdims.get_empty_model_ds("test", model_ws)
-    new_model_ds = nlmod.mdims.set_model_ds_time(
-        new_model_ds,
-        start_time=model_ds.time.start_time,
-        steady_state=False,
-        steady_start=True,
-        perlen=perlen,
-        transient_timesteps=transient_timesteps,
-    )
->>>>>>> 4431929b
 
     # modfiy time
     model_ds = model_ds.drop_dims("time")
@@ -390,9 +290,8 @@
     transient_timesteps = 3
 
     # update current model_ds with new time dicretisation
-<<<<<<< HEAD
-    model_ws = os.path.join(tmpdir, 'test_model')
-    new_model_ds = nlmod.mdims.set_ds_attrs(xr.Dataset(), 'test', model_ws)
+    model_ws = os.path.join(tmpdir, "test_model")
+    new_model_ds = nlmod.mdims.set_ds_attrs(xr.Dataset(), "test", model_ws)
     new_model_ds = nlmod.mdims.set_model_ds_time(new_model_ds,
                                                  start_time=model_ds.time.start_time,
                                                  steady_state=False,
@@ -400,21 +299,7 @@
                                                  perlen=perlen,
                                                  transient_timesteps=transient_timesteps)
 
-    model_ds = model_ds.drop_dims('time')
-=======
-    model_ws = os.path.join(tmpdir, "test_model")
-    new_model_ds = nlmod.mdims.get_empty_model_ds("test", model_ws)
-    new_model_ds = nlmod.mdims.set_model_ds_time(
-        new_model_ds,
-        start_time=model_ds.time.start_time,
-        steady_state=False,
-        steady_start=True,
-        perlen=perlen,
-        transient_timesteps=transient_timesteps,
-    )
-
     model_ds = model_ds.drop_dims("time")
->>>>>>> 4431929b
     model_ds.update(new_model_ds)
 
     # create modflow packages
